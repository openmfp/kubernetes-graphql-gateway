package manager

import (
	"context"
	"encoding/json"
	"fmt"
	"net/http"
	"net/url"
	"os"
	"path/filepath"
	"sigs.k8s.io/controller-runtime/pkg/kcp"
	"strings"
	"sync"

	"github.com/fsnotify/fsnotify"
	"github.com/go-openapi/spec"
	"github.com/graphql-go/graphql"
	"github.com/graphql-go/handler"
	"github.com/kcp-dev/logicalcluster/v3"
	appConfig "github.com/openmfp/crd-gql-gateway/internal/config"
	"github.com/openmfp/crd-gql-gateway/internal/gateway"
	"github.com/openmfp/crd-gql-gateway/internal/resolver"
	"github.com/openmfp/golang-commons/logger"
	"k8s.io/client-go/rest"
	"sigs.k8s.io/controller-runtime/pkg/client"
	"sigs.k8s.io/controller-runtime/pkg/kontext"
)

type Provider interface {
	Start()
	ServeHTTP(w http.ResponseWriter, r *http.Request)
}

type FileWatcher interface {
	OnFileChanged(filename string)
	OnFileDeleted(filename string)
}

type Service struct {
	appCfg   appConfig.Config
	handlers map[string]*graphqlHandler
	log      *logger.Logger
	mu       sync.RWMutex
	resolver resolver.Provider
	restCfg  *rest.Config
	watcher  *fsnotify.Watcher
}

type graphqlHandler struct {
	schema  *graphql.Schema
	handler http.Handler
}

func NewManager(log *logger.Logger, cfg *rest.Config, appCfg appConfig.Config) (*Service, error) {
	watcher, err := fsnotify.NewWatcher()
	if err != nil {
		return nil, err
	}

<<<<<<< HEAD
	runtimeClient, err := getRuntimeClient(log, cfg, appCfg)
=======
	// lets ensure that kcp url points directly to kcp domain
	u, err := url.Parse(cfg.Host)
	if err != nil {
		return nil, err
	}
	cfg.Host = fmt.Sprintf("%s://%s", u.Scheme, u.Host)

	cfg.Wrap(func(rt http.RoundTripper) http.RoundTripper {
		return NewRoundTripper(log, rt)
	})

	runtimeClient, err := kcp.NewClusterAwareClientWithWatch(cfg, client.Options{})
>>>>>>> b762772f
	if err != nil {
		return nil, err
	}

	m := &Service{
		appCfg:   appCfg,
		handlers: make(map[string]*graphqlHandler),
		log:      log,
		resolver: resolver.New(log, runtimeClient),
		restCfg:  cfg,
		watcher:  watcher,
	}

	err = m.watcher.Add(appCfg.WatchedDir)
	if err != nil {
		return nil, err
	}

	files, err := filepath.Glob(filepath.Join(appCfg.WatchedDir, "*"))
	if err != nil {
		return nil, err
	}
	for _, file := range files {
		filename := filepath.Base(file)
		m.OnFileChanged(filename)
	}

	m.Start()

	return m, nil
}

func getRuntimeClient(log *logger.Logger, restCfg *rest.Config, appCfg appConfig.Config) (client.WithWatch, error) {
	restCfg.WrapTransport = func(rt http.RoundTripper) http.RoundTripper {
		return NewRoundTripper(log, rt)
	}

	if appCfg.KcpEnabled {
		//lets ensure that kcp url points directly to kcp domain
		u, err := url.Parse(restCfg.Host)
		if err != nil {
			return nil, err
		}
		restCfg.Host = fmt.Sprintf("%s://%s", u.Scheme, u.Host)

		return kcp.NewClusterAwareClientWithWatch(restCfg, client.Options{})
	}

	if appCfg.ResetCertificates {
		restCfg.CertData = nil
		restCfg.KeyData = nil
		restCfg.CertFile = ""
		restCfg.KeyFile = ""
	}

	return client.NewWithWatch(restCfg, client.Options{})
}

func (s *Service) Start() {
	go func() {
		for {
			select {
			case event, ok := <-s.watcher.Events:
				if !ok {
					return
				}
				s.handleEvent(event)
			case err, ok := <-s.watcher.Errors:
				if !ok {
					return
				}
				s.log.Error().Err(err).Msg("Error watching files")
			}
		}
	}()
}

func (s *Service) handleEvent(event fsnotify.Event) {
	s.log.Info().Str("event", event.String()).Msg("File event")

	filename := filepath.Base(event.Name)
	switch event.Op {
	case fsnotify.Create:
		s.OnFileChanged(filename)
	case fsnotify.Write:
		s.OnFileChanged(filename)
	case fsnotify.Rename:
		s.OnFileDeleted(filename)
	case fsnotify.Remove:
		s.OnFileDeleted(filename)
	default:
		s.log.Info().Str("file", filename).Msg("Unknown file event")
	}
}

func (s *Service) OnFileChanged(filename string) {
	schema, err := s.loadSchemaFromFile(filename)
	if err != nil {
		s.log.Error().Err(err).Str("file", filename).Msg("Error loading example:alpha from file")
		return
	}

	s.mu.Lock()
	s.handlers[filename] = s.createHandler(schema)
	s.mu.Unlock()

	s.log.Info().Str("endpoint", fmt.Sprintf("http://localhost:%s/%s/graphql", s.appCfg.Port, filename)).Msg("Registered endpoint")
}

func (s *Service) OnFileDeleted(filename string) {
	s.mu.Lock()
	defer s.mu.Unlock()

	delete(s.handlers, filename)
}

func (s *Service) loadSchemaFromFile(filename string) (*graphql.Schema, error) {
	definitions, err := readDefinitionFromFile(filepath.Join(s.appCfg.WatchedDir, filename))
	if err != nil {
		return nil, err
	}

	g, err := gateway.New(s.log, definitions, s.resolver)
	if err != nil {
		return nil, err
	}

	return g.GetSchema(), nil
}

func (s *Service) createHandler(schema *graphql.Schema) *graphqlHandler {
	h := handler.New(&handler.Config{
		Schema:     schema,
		Pretty:     s.appCfg.HandlerCfg.Pretty,
		Playground: s.appCfg.HandlerCfg.Playground,
		GraphiQL:   s.appCfg.HandlerCfg.GraphiQL,
	})
	return &graphqlHandler{
		schema:  schema,
		handler: h,
	}
}

func (s *Service) ServeHTTP(w http.ResponseWriter, r *http.Request) {
	workspace, err := s.parsePath(r.URL.Path)
	if err != nil {
		s.log.Error().Err(err).Str("path", r.URL.Path).Msg("Error parsing path")
		http.NotFound(w, r)
		return
	}

	s.mu.RLock()
	h, ok := s.handlers[workspace]
	s.mu.RUnlock()

	if !ok {
		s.log.Info().Str("workspace", workspace).Msg("no handler found for workspace")
		http.NotFound(w, r)
		return
	}

	if r.Method == http.MethodGet {
		h.handler.ServeHTTP(w, r)
		return
	}

	token := r.Header.Get("Authorization")
	if token == "" {
		http.Error(w, "Authorization header is required", http.StatusUnauthorized)
		return
	}

<<<<<<< HEAD
	//let's store the token in the context for further use in the roundTripper
	r = r.WithContext(context.WithValue(r.Context(), TokenKey{}, token))
	//let's store the workspace in the context for cluster aware client
=======
>>>>>>> b762772f
	r = r.WithContext(kontext.WithCluster(r.Context(), logicalcluster.Name(workspace)))

	split := strings.Split(token, " ")
	if len(split) == 1 {
		r = r.WithContext(context.WithValue(r.Context(), TokenKey{}, token))
	} else {
		r = r.WithContext(context.WithValue(r.Context(), TokenKey{}, split[1]))
	}

	if r.Header.Get("Accept") == "text/event-stream" {
		s.handleSubscription(w, r, h.schema)
	} else {
		h.handler.ServeHTTP(w, r)
	}
}

// parsePath extracts filename and endpoint from the requested URL path.
func (s *Service) parsePath(path string) (workspace string, err error) {
	parts := strings.Split(strings.Trim(path, "/"), "/")
	if len(parts) != 2 {
		return "", fmt.Errorf("invalid path")
	}

	return parts[0], nil
}

func (s *Service) handleSubscription(w http.ResponseWriter, r *http.Request, schema *graphql.Schema) {
	// Set SSE headers
	w.Header().Set("Content-Type", "text/event-stream")
	w.Header().Set("Cache-Control", "no-cache")
	w.Header().Set("Connection", "keep-alive")

	var params struct {
		Query         string                 `json:"query"`
		OperationName string                 `json:"operationName"`
		Variables     map[string]interface{} `json:"variables"`
	}

	if err := json.NewDecoder(r.Body).Decode(&params); err != nil {
		http.Error(w, "Error parsing JSON request body", http.StatusBadRequest)
		return
	}

	flusher := http.NewResponseController(w)

	r.Body.Close()

	subscriptionParams := graphql.Params{
		Schema:         *schema,
		RequestString:  params.Query,
		VariableValues: params.Variables,
		OperationName:  params.OperationName,
		Context:        r.Context(),
	}

	subscriptionChannel := graphql.Subscribe(subscriptionParams)
	for res := range subscriptionChannel {
		if res == nil {
			continue
		}

		data, err := json.Marshal(res)
		if err != nil {
			s.log.Error().Err(err).Msg("Error marshalling subscription response")
			continue
		}

		fmt.Fprintf(w, "event: next\ndata: %s\n\n", data)
		flusher.Flush()
	}

	fmt.Fprint(w, "event: complete\n\n")
}

func readDefinitionFromFile(filePath string) (spec.Definitions, error) {
	f, err := os.Open(filePath)
	if err != nil {
		return nil, err
	}
	defer f.Close()

	var swagger spec.Swagger
	err = json.NewDecoder(f).Decode(&swagger)
	if err != nil {
		return nil, err
	}

	return swagger.Definitions, nil
}<|MERGE_RESOLUTION|>--- conflicted
+++ resolved
@@ -57,22 +57,7 @@
 		return nil, err
 	}
 
-<<<<<<< HEAD
 	runtimeClient, err := getRuntimeClient(log, cfg, appCfg)
-=======
-	// lets ensure that kcp url points directly to kcp domain
-	u, err := url.Parse(cfg.Host)
-	if err != nil {
-		return nil, err
-	}
-	cfg.Host = fmt.Sprintf("%s://%s", u.Scheme, u.Host)
-
-	cfg.Wrap(func(rt http.RoundTripper) http.RoundTripper {
-		return NewRoundTripper(log, rt)
-	})
-
-	runtimeClient, err := kcp.NewClusterAwareClientWithWatch(cfg, client.Options{})
->>>>>>> b762772f
 	if err != nil {
 		return nil, err
 	}
@@ -121,7 +106,7 @@
 		return kcp.NewClusterAwareClientWithWatch(restCfg, client.Options{})
 	}
 
-	if appCfg.ResetCertificates {
+	if !appCfg.LocalDevelopment {
 		restCfg.CertData = nil
 		restCfg.KeyData = nil
 		restCfg.CertFile = ""
@@ -240,17 +225,14 @@
 	}
 
 	token := r.Header.Get("Authorization")
-	if token == "" {
+	if !s.appCfg.LocalDevelopment && token == "" {
 		http.Error(w, "Authorization header is required", http.StatusUnauthorized)
 		return
 	}
 
-<<<<<<< HEAD
 	//let's store the token in the context for further use in the roundTripper
 	r = r.WithContext(context.WithValue(r.Context(), TokenKey{}, token))
 	//let's store the workspace in the context for cluster aware client
-=======
->>>>>>> b762772f
 	r = r.WithContext(kontext.WithCluster(r.Context(), logicalcluster.Name(workspace)))
 
 	split := strings.Split(token, " ")
