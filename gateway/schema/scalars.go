package schema

import (
	"github.com/graphql-go/graphql"
	"github.com/graphql-go/graphql/language/ast"
)

var stringMapScalar = graphql.NewScalar(graphql.ScalarConfig{
	Name:        "StringMap",
	Description: "A map from strings to strings.",
	Serialize: func(value interface{}) interface{} {
		return value
	},
	ParseValue: func(value interface{}) interface{} {
		switch val := value.(type) {
		case map[string]interface{}, map[string]string:
			return val
		default:
<<<<<<< HEAD
			return nil
=======
			return nil // to tell GraphQL that the value is invalid
>>>>>>> b1ba8ff3
		}
	},
	ParseLiteral: func(valueAST ast.Value) interface{} {
		switch value := valueAST.(type) {
		case *ast.ObjectValue:
			result := map[string]string{}
			for _, field := range value.Fields {
				if strValue, ok := field.Value.GetValue().(string); ok {
					result[field.Name.Value] = strValue
				}
			}
			return result
		default:
<<<<<<< HEAD
			return nil
=======
			return nil // to tell GraphQL that the value is invalid
>>>>>>> b1ba8ff3
		}
	},
})<|MERGE_RESOLUTION|>--- conflicted
+++ resolved
@@ -16,11 +16,7 @@
 		case map[string]interface{}, map[string]string:
 			return val
 		default:
-<<<<<<< HEAD
-			return nil
-=======
 			return nil // to tell GraphQL that the value is invalid
->>>>>>> b1ba8ff3
 		}
 	},
 	ParseLiteral: func(valueAST ast.Value) interface{} {
@@ -34,11 +30,7 @@
 			}
 			return result
 		default:
-<<<<<<< HEAD
-			return nil
-=======
 			return nil // to tell GraphQL that the value is invalid
->>>>>>> b1ba8ff3
 		}
 	},
 })