--- conflicted
+++ resolved
@@ -100,103 +100,59 @@
 
 			queryGroupType.AddFieldConfig(plural, &graphql.Field{
 				Type: graphql.NewNonNull(graphql.NewList(graphql.NewNonNull(resourceType))),
-<<<<<<< HEAD
-				Args: g.resolver.GetFieldConfigArguments(map[string]struct{}{
-					resolver.LabelSelectorArg: {},
-					resolver.NamespaceArg:     {},
-				}, nil),
-=======
 				Args: resolver.NewFieldConfigArguments().
 					WithNamespaceArg().
 					WithLabelSelectorArg().
 					Complete(),
->>>>>>> 22fbeab0
 				Resolve: g.resolver.ListItems(*gvk),
 			})
 
 			queryGroupType.AddFieldConfig(singular, &graphql.Field{
 				Type: graphql.NewNonNull(resourceType),
-<<<<<<< HEAD
-				Args: g.resolver.GetFieldConfigArguments(map[string]struct{}{
-					resolver.NameArg:      {},
-					resolver.NamespaceArg: {},
-				}, nil),
-=======
 				Args: resolver.NewFieldConfigArguments().
 					WithNameArg().
 					WithNamespaceArg().
 					Complete(),
->>>>>>> 22fbeab0
 				Resolve: g.resolver.GetItem(*gvk),
 			})
 
 			// Mutation definitions
 			mutationGroupType.AddFieldConfig("create"+singular, &graphql.Field{
 				Type: resourceType,
-<<<<<<< HEAD
-				Args: g.resolver.GetFieldConfigArguments(map[string]struct{}{
-					resolver.NamespaceArg: {},
-					resolver.ObjectArg:    {},
-				}, resourceInputType),
-=======
 				Args: resolver.NewFieldConfigArguments().
 					WithNamespaceArg().
 					WithObjectArg(resourceInputType).
 					Complete(),
->>>>>>> 22fbeab0
 				Resolve: g.resolver.CreateItem(*gvk),
 			})
 
 			mutationGroupType.AddFieldConfig("update"+singular, &graphql.Field{
 				Type: resourceType,
-<<<<<<< HEAD
-				Args: g.resolver.GetFieldConfigArguments(map[string]struct{}{
-					resolver.NameArg:      {},
-					resolver.NamespaceArg: {},
-					resolver.ObjectArg:    {},
-				}, resourceInputType),
-=======
 				Args: resolver.NewFieldConfigArguments().
 					WithNameArg().
 					WithNamespaceArg().
 					WithObjectArg(resourceInputType).
 					Complete(),
->>>>>>> 22fbeab0
 				Resolve: g.resolver.UpdateItem(*gvk),
 			})
 
 			mutationGroupType.AddFieldConfig("delete"+singular, &graphql.Field{
 				Type: graphql.Boolean,
-<<<<<<< HEAD
-				Args: g.resolver.GetFieldConfigArguments(map[string]struct{}{
-					resolver.NameArg:      {},
-					resolver.NamespaceArg: {},
-				}, nil),
-=======
 				Args: resolver.NewFieldConfigArguments().
 					WithNameArg().
 					WithNamespaceArg().
 					Complete(),
->>>>>>> 22fbeab0
 				Resolve: g.resolver.DeleteItem(*gvk),
 			})
 
 			subscriptionSingular := strings.ToLower(fmt.Sprintf("%s_%s", group, singular))
 			rootSubscriptionFields[subscriptionSingular] = &graphql.Field{
 				Type: resourceType,
-<<<<<<< HEAD
-				Args: g.resolver.GetFieldConfigArguments(map[string]struct{}{
-					resolver.NameArg:           {},
-					resolver.NamespaceArg:      {},
-					resolver.SubscribeToAllArg: {},
-				}, nil),
-=======
 				Args: resolver.NewFieldConfigArguments().
 					WithNameArg().
 					WithNamespaceArg().
 					WithSubscribeToAllArg().
 					Complete(),
->>>>>>> 22fbeab0
 				Resolve:     g.resolver.CommonResolver(),
 				Subscribe:   g.resolver.SubscribeItem(*gvk),
 				Description: fmt.Sprintf("Subscribe to changes of %s", singular),
@@ -205,18 +161,11 @@
 			subscriptionPlural := strings.ToLower(fmt.Sprintf("%s_%s", group, plural))
 			rootSubscriptionFields[subscriptionPlural] = &graphql.Field{
 				Type: graphql.NewList(resourceType),
-<<<<<<< HEAD
-				Args: g.resolver.GetFieldConfigArguments(map[string]struct{}{
-					resolver.NamespaceArg:      {},
-					resolver.LabelSelectorArg:  {},
-					resolver.SubscribeToAllArg: {},
-				}, nil),
-=======
-				Args: resolver.NewFieldConfigArguments().
-					WithNamespaceArg().
+				Args: resolver.NewFieldConfigArguments().
+					WithNamespaceArg().
+					WithLabelSelectorArg().
 					WithSubscribeToAllArg().
 					Complete(),
->>>>>>> 22fbeab0
 				Resolve:     g.resolver.CommonResolver(),
 				Subscribe:   g.resolver.SubscribeItems(*gvk),
 				Description: fmt.Sprintf("Subscribe to changes of %s", plural),
