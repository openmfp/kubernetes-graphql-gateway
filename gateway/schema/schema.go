package schema

import (
	"errors"
	"fmt"
	apiextensionsv1 "k8s.io/apiextensions-apiserver/pkg/apis/apiextensions/v1"
	"regexp"
	"strings"

	apiextensionsv1 "k8s.io/apiextensions-apiserver/pkg/apis/apiextensions/v1"

	"github.com/go-openapi/spec"
	"github.com/graphql-go/graphql"
	"k8s.io/apimachinery/pkg/runtime/schema"

	"github.com/openmfp/crd-gql-gateway/common"
	"github.com/openmfp/crd-gql-gateway/gateway/resolver"
	"github.com/openmfp/golang-commons/logger"
)

type Provider interface {
	GetSchema() *graphql.Schema
}

type Gateway struct {
	log           *logger.Logger
	resolver      resolver.Provider
	graphqlSchema graphql.Schema

	definitions spec.Definitions

	// typesCache stores generated GraphQL object types(fields) to prevent redundant repeated generation.
	typesCache map[string]*graphql.Object
	// inputTypesCache stores generated GraphQL input object types(input fields) to prevent redundant repeated generation.
	inputTypesCache map[string]*graphql.InputObject
	// Prevents naming conflict in case of the same Kind name in different groups/versions
	typeNameRegistry map[string]string

	// categoryRegistry stores resources by category for typeByCategory query
	typeByCategory map[string][]resolver.TypeByCategory
}

func New(log *logger.Logger, definitions spec.Definitions, resolverProvider resolver.Provider) (*Gateway, error) {
	g := &Gateway{
		log:              log,
		resolver:         resolverProvider,
		definitions:      definitions,
		typesCache:       make(map[string]*graphql.Object),
		inputTypesCache:  make(map[string]*graphql.InputObject),
		typeNameRegistry: make(map[string]string),
		typeByCategory:   make(map[string][]resolver.TypeByCategory),
	}

	err := g.generateGraphqlSchema()

	return g, err
}

func (g *Gateway) GetSchema() *graphql.Schema {
	return &g.graphqlSchema
}

func (g *Gateway) generateGraphqlSchema() error {
	rootQueryFields := graphql.Fields{}
	rootMutationFields := graphql.Fields{}
	rootSubscriptionFields := graphql.Fields{}

	for group, groupedResources := range g.getDefinitionsByGroup(g.definitions) {
		g.processGroupedResources(
			group,
			groupedResources,
			rootQueryFields,
			rootMutationFields,
			rootSubscriptionFields,
		)
	}

	g.AddTypeByCategoryQuery(rootQueryFields)

	newSchema, err := graphql.NewSchema(graphql.SchemaConfig{
		Query: graphql.NewObject(graphql.ObjectConfig{
			Name:   "PrivateNameForQuery", // we must keep those name unique to avoid collision with objects having the same names
			Fields: rootQueryFields,
		}),
		Mutation: graphql.NewObject(graphql.ObjectConfig{
			Name:   "PrivateNameForMutation",
			Fields: rootMutationFields,
		}),
		Subscription: graphql.NewObject(graphql.ObjectConfig{
			Name:   "PrivateNameForSubscription",
			Fields: rootSubscriptionFields,
		}),
	})

	if err != nil {
		g.log.Error().Err(err).Msg("Error creating GraphQL schema")
		return err
	}

	g.graphqlSchema = newSchema

	return nil
}

func (g *Gateway) processGroupedResources(
	group string,
	groupedResources spec.Definitions,
	rootQueryFields,
	rootMutationFields,
	rootSubscriptionFields graphql.Fields,
) {
	queryGroupType := graphql.NewObject(graphql.ObjectConfig{
		Name:   group + "Query",
		Fields: graphql.Fields{},
	})

	mutationGroupType := graphql.NewObject(graphql.ObjectConfig{
		Name:   group + "Mutation",
		Fields: graphql.Fields{},
	})

	for resourceKey, resourceScheme := range groupedResources {
		g.processSingleResource(
			resourceKey,
			resourceScheme,
			queryGroupType,
			mutationGroupType,
			rootSubscriptionFields,
		)
	}

	if len(queryGroupType.Fields()) > 0 {
		rootQueryFields[group] = &graphql.Field{
			Type:    queryGroupType,
			Resolve: g.resolver.CommonResolver(),
		}
	}

	if len(mutationGroupType.Fields()) > 0 {
		rootMutationFields[group] = &graphql.Field{
			Type:    mutationGroupType,
			Resolve: g.resolver.CommonResolver(),
		}
	}
}

func (g *Gateway) processSingleResource(
	resourceKey string,
	resourceScheme spec.Schema,
	queryGroupType, mutationGroupType *graphql.Object,
	rootSubscriptionFields graphql.Fields,
) {
	gvk, err := g.getGroupVersionKind(resourceKey)
	if err != nil {
		g.log.Error().Err(err).Msg("Error parsing group version kind")
		return
	}

	resourceScope, err := g.getScope(resourceKey)
	if err != nil {
		g.log.Error().Err(err).Str("resource", resourceKey).Msg("Error getting resourceScope")
		return
	}

	err = g.storeCategory(resourceKey, gvk, resourceScope)
	if err != nil {
		g.log.Debug().Err(err).Str("resource", resourceKey).Msg("Error storing category")
	}

	singular, plural := g.getNames(gvk)

	// Generate both fields and inputFields
	fields, inputFields, err := g.generateGraphQLFields(&resourceScheme, singular, []string{}, make(map[string]bool))
	if err != nil {
		g.log.Error().Err(err).Str("resource", singular).Msg("Error generating fields")
		return
	}

	if len(fields) == 0 {
		g.log.Debug().Str("resource", singular).Msg("No fields found")
		return
	}

	resourceType := graphql.NewObject(graphql.ObjectConfig{
		Name:   singular,
		Fields: fields,
	})

	resourceInputType := graphql.NewInputObject(graphql.InputObjectConfig{
		Name:   singular + "Input",
		Fields: inputFields,
	})

<<<<<<< HEAD
	queryGroupType.AddFieldConfig(plural, &graphql.Field{
		Type: graphql.NewNonNull(graphql.NewList(graphql.NewNonNull(resourceType))),
		Args: resolver.NewFieldConfigArguments().
			WithNamespaceArg(resourceScope).
			WithLabelSelectorArg().
			Complete(),
=======
	listArgsBuilder := resolver.NewFieldConfigArguments().WithLabelSelectorArg()

	itemArgsBuilder := resolver.NewFieldConfigArguments().WithNameArg()

	creationMutationArgsBuilder := resolver.NewFieldConfigArguments().WithObjectArg(resourceInputType)

	if resourceScope == apiextensionsv1.NamespaceScoped {
		listArgsBuilder.WithNamespaceArg()
		itemArgsBuilder.WithNamespaceArg()
		creationMutationArgsBuilder.WithNamespaceArg()
	}

	listArgs := listArgsBuilder.Complete()
	itemArgs := itemArgsBuilder.Complete()
	creationMutationArgs := creationMutationArgsBuilder.Complete()

	queryGroupType.AddFieldConfig(plural, &graphql.Field{
		Type:    graphql.NewNonNull(graphql.NewList(graphql.NewNonNull(resourceType))),
		Args:    listArgs,
>>>>>>> e66173ba
		Resolve: g.resolver.ListItems(*gvk, resourceScope),
	})

	queryGroupType.AddFieldConfig(singular, &graphql.Field{
<<<<<<< HEAD
		Type: graphql.NewNonNull(resourceType),
		Args: resolver.NewFieldConfigArguments().
			WithNameArg().
			WithNamespaceArg(resourceScope).
			Complete(),
=======
		Type:    graphql.NewNonNull(resourceType),
		Args:    itemArgs,
>>>>>>> e66173ba
		Resolve: g.resolver.GetItem(*gvk, resourceScope),
	})

	queryGroupType.AddFieldConfig(singular+"Yaml", &graphql.Field{
<<<<<<< HEAD
		Type: graphql.NewNonNull(graphql.String),
		Args: resolver.NewFieldConfigArguments().
			WithNameArg().
			WithNamespaceArg(resourceScope).
			Complete(),
=======
		Type:    graphql.NewNonNull(graphql.String),
		Args:    itemArgs,
>>>>>>> e66173ba
		Resolve: g.resolver.GetItemAsYAML(*gvk, resourceScope),
	})

	// Mutation definitions
	mutationGroupType.AddFieldConfig("create"+singular, &graphql.Field{
<<<<<<< HEAD
		Type: resourceType,
		Args: resolver.NewFieldConfigArguments().
			WithNamespaceArg(resourceScope).
			WithObjectArg(resourceInputType).
			Complete(),
=======
		Type:    resourceType,
		Args:    creationMutationArgs,
>>>>>>> e66173ba
		Resolve: g.resolver.CreateItem(*gvk, resourceScope),
	})

	mutationGroupType.AddFieldConfig("update"+singular, &graphql.Field{
<<<<<<< HEAD
		Type: resourceType,
		Args: resolver.NewFieldConfigArguments().
			WithNameArg().
			WithNamespaceArg(resourceScope).
			WithObjectArg(resourceInputType).
			Complete(),
=======
		Type:    resourceType,
		Args:    creationMutationArgsBuilder.WithObjectArg(resourceInputType).Complete(),
>>>>>>> e66173ba
		Resolve: g.resolver.UpdateItem(*gvk, resourceScope),
	})

	mutationGroupType.AddFieldConfig("delete"+singular, &graphql.Field{
<<<<<<< HEAD
		Type: graphql.Boolean,
		Args: resolver.NewFieldConfigArguments().
			WithNameArg().
			WithNamespaceArg(resourceScope).
			Complete(),
=======
		Type:    graphql.Boolean,
		Args:    itemArgs,
>>>>>>> e66173ba
		Resolve: g.resolver.DeleteItem(*gvk, resourceScope),
	})

	subscriptionSingular := strings.ToLower(fmt.Sprintf("%s_%s", gvk.Group, singular))
	rootSubscriptionFields[subscriptionSingular] = &graphql.Field{
		Type: resourceType,
<<<<<<< HEAD
		Args: resolver.NewFieldConfigArguments().
			WithNameArg().
			WithNamespaceArg(resourceScope).
=======
		Args: itemArgsBuilder.
>>>>>>> e66173ba
			WithSubscribeToAllArg().
			Complete(),
		Resolve:     g.resolver.CommonResolver(),
		Subscribe:   g.resolver.SubscribeItem(*gvk, resourceScope),
		Description: fmt.Sprintf("Subscribe to changes of %s", singular),
	}

	subscriptionPlural := strings.ToLower(fmt.Sprintf("%s_%s", gvk.Group, plural))
	rootSubscriptionFields[subscriptionPlural] = &graphql.Field{
		Type: graphql.NewList(resourceType),
<<<<<<< HEAD
		Args: resolver.NewFieldConfigArguments().
			WithNamespaceArg(resourceScope).
			WithLabelSelectorArg().
=======
		Args: listArgsBuilder.
>>>>>>> e66173ba
			WithSubscribeToAllArg().
			Complete(),
		Resolve:     g.resolver.CommonResolver(),
		Subscribe:   g.resolver.SubscribeItems(*gvk, resourceScope),
		Description: fmt.Sprintf("Subscribe to changes of %s", plural),
	}
}

func (g *Gateway) getNames(gvk *schema.GroupVersionKind) (singular string, plural string) {
	kind := gvk.Kind
	singularName := kind

	// Check if the kind name has already been used for a different group/version
	if existingGroupVersion, exists := g.typeNameRegistry[kind]; exists {
		if existingGroupVersion != gvk.GroupVersion().String() {
			// Conflict detected, append group and version
			groupVersion := strings.ReplaceAll(gvk.GroupVersion().String(), "/", "")
			singularName = kind + groupVersion
		}
	} else {
		// No conflict, register the kind with its group and version
		g.typeNameRegistry[kind] = gvk.GroupVersion().String()
	}

	var pluralName string
	if singularName[len(singularName)-1] == 's' {
		pluralName = singularName + "es"
	} else {
		pluralName = singularName + "s"
	}

	return singularName, pluralName
}

func (g *Gateway) getDefinitionsByGroup(filteredDefinitions spec.Definitions) map[string]spec.Definitions {
	groups := map[string]spec.Definitions{}
	for key, definition := range filteredDefinitions {
		gvk, err := g.getGroupVersionKind(key)
		if err != nil {
			g.log.Debug().Err(err).Str("resourceKey", key).Msg("Failed to get group version kind")
			continue
		}

		if _, ok := groups[gvk.Group]; !ok {
			groups[gvk.Group] = spec.Definitions{}
		}

		groups[gvk.Group][key] = definition
	}

	return groups
}

func (g *Gateway) generateGraphQLFields(resourceScheme *spec.Schema, typePrefix string, fieldPath []string, processingTypes map[string]bool) (graphql.Fields, graphql.InputObjectConfigFieldMap, error) {
	fields := graphql.Fields{}
	inputFields := graphql.InputObjectConfigFieldMap{}

	for fieldName, fieldSpec := range resourceScheme.Properties {
		sanitizedFieldName := sanitizeFieldName(fieldName)
		currentFieldPath := append(fieldPath, fieldName)

		fieldType, inputFieldType, err := g.convertSwaggerTypeToGraphQL(fieldSpec, typePrefix, currentFieldPath, processingTypes)
		if err != nil {
			return nil, nil, err
		}

		fields[sanitizedFieldName] = &graphql.Field{
			Type: fieldType,
		}

		inputFields[sanitizedFieldName] = &graphql.InputObjectFieldConfig{
			Type: inputFieldType,
		}
	}

	return fields, inputFields, nil
}

func (g *Gateway) convertSwaggerTypeToGraphQL(schema spec.Schema, typePrefix string, fieldPath []string, processingTypes map[string]bool) (graphql.Output, graphql.Input, error) {
	if len(schema.Type) == 0 {
		// Handle $ref types
		if schema.Ref.GetURL() != nil {
			refKey := schema.Ref.String()

			// Remove the leading '#/definitions/' from the ref string
			refKey = strings.TrimPrefix(refKey, "#/definitions/")

			// Check if type is already being processed
			if processingTypes[refKey] {
				// Return existing type to prevent infinite recursion
				if existingType, exists := g.typesCache[refKey]; exists {
					existingInputType := g.inputTypesCache[refKey]
					return existingType, existingInputType, nil
				}
				// Return placeholder types to prevent recursion
				return graphql.String, graphql.String, nil
			}

			if refDef, ok := g.definitions[refKey]; ok {
				// Mark as processing
				processingTypes[refKey] = true
				defer delete(processingTypes, refKey)

				fieldType, inputFieldType, err := g.convertSwaggerTypeToGraphQL(refDef, refKey, fieldPath, processingTypes)
				if err != nil {
					return nil, nil, err
				}

				// Store the types
				if objType, ok := fieldType.(*graphql.Object); ok {
					g.typesCache[refKey] = objType
				}
				if inputObjType, ok := inputFieldType.(*graphql.InputObject); ok {
					g.inputTypesCache[refKey] = inputObjType
				}

				return fieldType, inputFieldType, nil
			} else {
				// Definition not found, return string
				return graphql.String, graphql.String, nil
			}
		}
		return graphql.String, graphql.String, nil
	}

	switch schema.Type[0] {
	case "string":
		return graphql.String, graphql.String, nil
	case "integer":
		return graphql.Int, graphql.Int, nil
	case "number":
		return graphql.Float, graphql.Float, nil
	case "boolean":
		return graphql.Boolean, graphql.Boolean, nil
	case "array":
		if schema.Items != nil && schema.Items.Schema != nil {
			itemType, inputItemType, err := g.convertSwaggerTypeToGraphQL(*schema.Items.Schema, typePrefix, fieldPath, processingTypes)
			if err != nil {
				return nil, nil, err
			}
			return graphql.NewList(itemType), graphql.NewList(inputItemType), nil
		}
		return graphql.NewList(graphql.String), graphql.NewList(graphql.String), nil
	case "object":
		return g.handleObjectFieldSpecType(schema, typePrefix, fieldPath, processingTypes)
	default:
		// Handle unexpected types or additional properties
		return graphql.String, graphql.String, nil
	}
}

func (g *Gateway) handleObjectFieldSpecType(fieldSpec spec.Schema, typePrefix string, fieldPath []string, processingTypes map[string]bool) (graphql.Output, graphql.Input, error) {
	if len(fieldSpec.Properties) > 0 {
		typeName := g.generateTypeName(typePrefix, fieldPath)

		// Check if type already generated
		if existingType, exists := g.typesCache[typeName]; exists {
			return existingType, g.inputTypesCache[typeName], nil
		}

		// Store placeholder to prevent recursion
		g.typesCache[typeName] = nil
		g.inputTypesCache[typeName] = nil

		nestedFields, nestedInputFields, err := g.generateGraphQLFields(&fieldSpec, typeName, fieldPath, processingTypes)
		if err != nil {
			return nil, nil, err
		}

		newType := graphql.NewObject(graphql.ObjectConfig{
			Name:   sanitizeFieldName(typeName),
			Fields: nestedFields,
		})

		newInputType := graphql.NewInputObject(graphql.InputObjectConfig{
			Name:   sanitizeFieldName(typeName) + "Input",
			Fields: nestedInputFields,
		})

		// Store the generated types
		g.typesCache[typeName] = newType
		g.inputTypesCache[typeName] = newInputType

		return newType, newInputType, nil
	} else if fieldSpec.AdditionalProperties != nil && fieldSpec.AdditionalProperties.Schema != nil {
		// Hagndle map types
		if len(fieldSpec.AdditionalProperties.Schema.Type) == 1 && fieldSpec.AdditionalProperties.Schema.Type[0] == "string" {
			// This is a map[string]string
			return stringMapScalar, stringMapScalar, nil
		}
	}

	// It's an empty object
	return graphql.String, graphql.String, nil
}

func (g *Gateway) generateTypeName(typePrefix string, fieldPath []string) string {
	name := typePrefix + strings.Join(fieldPath, "")
	return name
}

// io.openmfp.core.v1alpha1.Account

// getGroupVersionKind retrieves the GroupVersionKind for a given resourceKey and its OpenAPI schema.
// It first checks for the 'x-kubernetes-group-version-kind' extension and uses it if available.
// If not, it falls back to parsing the resourceKey.
func (g *Gateway) getGroupVersionKind(resourceKey string) (*schema.GroupVersionKind, error) {
	// First, check if 'x-kubernetes-group-version-kind' extension is present
	resourceSpec, ok := g.definitions[resourceKey]
	if !ok || resourceSpec.Extensions == nil {
		return nil, errors.New("no resource extensions")
	}
	xkGvk, ok := resourceSpec.Extensions[common.GVKExtensionKey]
	if !ok {
		return nil, errors.New("x-kubernetes-group-version-kind extension not found")
	}
	// xkGvk should be an array of maps
	if gvkList, ok := xkGvk.([]interface{}); ok && len(gvkList) > 0 {
		// Use the first item in the list
		if gvkMap, ok := gvkList[0].(map[string]interface{}); ok {
			group, _ := gvkMap["group"].(string)
			version, _ := gvkMap["version"].(string)
			kind, _ := gvkMap["kind"].(string)

			// Sanitize the group and kind names
			return &schema.GroupVersionKind{
				Group:   g.resolver.SanitizeGroupName(group),
				Version: version,
				Kind:    kind,
			}, nil
		}
	}

	return nil, errors.New("failed to parse x-kubernetes-group-version-kind extension")
}

func (g *Gateway) storeCategory(
	resourceKey string,
	gvk *schema.GroupVersionKind,
	resourceScope apiextensionsv1.ResourceScope,
) error {
	resourceSpec, ok := g.definitions[resourceKey]
	if !ok || resourceSpec.Extensions == nil {
		return errors.New("no resource extensions")
	}
	categoriesRaw, ok := resourceSpec.Extensions[common.CategoriesExtensionKey]
	if !ok {
		return fmt.Errorf("%s extension not found", common.CategoriesExtensionKey)
	}

	categoriesRawArray, ok := categoriesRaw.([]interface{})
	if !ok {
		return fmt.Errorf("%s extension is not an array", common.CategoriesExtensionKey)
	}

	categories := make([]string, len(categoriesRawArray))
	for i, v := range categoriesRawArray {
		if str, ok := v.(string); ok {
			categories[i] = str
		} else {
			return fmt.Errorf("failed to convert %d to string", v)
		}
	}

	for _, category := range categories {
		g.typeByCategory[category] = append(g.typeByCategory[category], resolver.TypeByCategory{
			Group:   gvk.Group,
			Version: gvk.Version,
			Kind:    gvk.Kind,
			Scope:   string(resourceScope),
		})
	}

	return nil
}

func (g *Gateway) getScope(resourceURI string) (apiextensionsv1.ResourceScope, error) {
	resourceSpec, ok := g.definitions[resourceURI]
	if !ok {
		return "", errors.New("no resource found")
	}
	if resourceSpec.Extensions == nil {
		return "", errors.New("no resource extensions")
	}
	scopeRaw, ok := resourceSpec.Extensions[common.ScopeExtensionKey]
	if !ok {
		g.log.Debug().Str("resource", resourceURI).Msg("scope extension not found")
		return "", nil
	}

	scope, ok := scopeRaw.(string)
	if !ok {
		return "", errors.New("failed to parse scope extension as a string")
	}

	return apiextensionsv1.ResourceScope(scope), nil
}

func sanitizeFieldName(name string) string {
	// Replace any invalid characters with '_'
	name = regexp.MustCompile(`[^_a-zA-Z0-9]`).ReplaceAllString(name, "_")

	// If the name doesn't start with a letter or underscore, prepend '_'
	if !regexp.MustCompile(`^[_a-zA-Z]`).MatchString(name) {
		name = "_" + name
	}

	return name
}<|MERGE_RESOLUTION|>--- conflicted
+++ resolved
@@ -3,7 +3,6 @@
 import (
 	"errors"
 	"fmt"
-	apiextensionsv1 "k8s.io/apiextensions-apiserver/pkg/apis/apiextensions/v1"
 	"regexp"
 	"strings"
 
@@ -191,14 +190,6 @@
 		Fields: inputFields,
 	})
 
-<<<<<<< HEAD
-	queryGroupType.AddFieldConfig(plural, &graphql.Field{
-		Type: graphql.NewNonNull(graphql.NewList(graphql.NewNonNull(resourceType))),
-		Args: resolver.NewFieldConfigArguments().
-			WithNamespaceArg(resourceScope).
-			WithLabelSelectorArg().
-			Complete(),
-=======
 	listArgsBuilder := resolver.NewFieldConfigArguments().WithLabelSelectorArg()
 
 	itemArgsBuilder := resolver.NewFieldConfigArguments().WithNameArg()
@@ -218,92 +209,44 @@
 	queryGroupType.AddFieldConfig(plural, &graphql.Field{
 		Type:    graphql.NewNonNull(graphql.NewList(graphql.NewNonNull(resourceType))),
 		Args:    listArgs,
->>>>>>> e66173ba
 		Resolve: g.resolver.ListItems(*gvk, resourceScope),
 	})
 
 	queryGroupType.AddFieldConfig(singular, &graphql.Field{
-<<<<<<< HEAD
-		Type: graphql.NewNonNull(resourceType),
-		Args: resolver.NewFieldConfigArguments().
-			WithNameArg().
-			WithNamespaceArg(resourceScope).
-			Complete(),
-=======
 		Type:    graphql.NewNonNull(resourceType),
 		Args:    itemArgs,
->>>>>>> e66173ba
 		Resolve: g.resolver.GetItem(*gvk, resourceScope),
 	})
 
 	queryGroupType.AddFieldConfig(singular+"Yaml", &graphql.Field{
-<<<<<<< HEAD
-		Type: graphql.NewNonNull(graphql.String),
-		Args: resolver.NewFieldConfigArguments().
-			WithNameArg().
-			WithNamespaceArg(resourceScope).
-			Complete(),
-=======
 		Type:    graphql.NewNonNull(graphql.String),
 		Args:    itemArgs,
->>>>>>> e66173ba
 		Resolve: g.resolver.GetItemAsYAML(*gvk, resourceScope),
 	})
 
 	// Mutation definitions
 	mutationGroupType.AddFieldConfig("create"+singular, &graphql.Field{
-<<<<<<< HEAD
-		Type: resourceType,
-		Args: resolver.NewFieldConfigArguments().
-			WithNamespaceArg(resourceScope).
-			WithObjectArg(resourceInputType).
-			Complete(),
-=======
 		Type:    resourceType,
 		Args:    creationMutationArgs,
->>>>>>> e66173ba
 		Resolve: g.resolver.CreateItem(*gvk, resourceScope),
 	})
 
 	mutationGroupType.AddFieldConfig("update"+singular, &graphql.Field{
-<<<<<<< HEAD
-		Type: resourceType,
-		Args: resolver.NewFieldConfigArguments().
-			WithNameArg().
-			WithNamespaceArg(resourceScope).
-			WithObjectArg(resourceInputType).
-			Complete(),
-=======
 		Type:    resourceType,
 		Args:    creationMutationArgsBuilder.WithObjectArg(resourceInputType).Complete(),
->>>>>>> e66173ba
 		Resolve: g.resolver.UpdateItem(*gvk, resourceScope),
 	})
 
 	mutationGroupType.AddFieldConfig("delete"+singular, &graphql.Field{
-<<<<<<< HEAD
-		Type: graphql.Boolean,
-		Args: resolver.NewFieldConfigArguments().
-			WithNameArg().
-			WithNamespaceArg(resourceScope).
-			Complete(),
-=======
 		Type:    graphql.Boolean,
 		Args:    itemArgs,
->>>>>>> e66173ba
 		Resolve: g.resolver.DeleteItem(*gvk, resourceScope),
 	})
 
 	subscriptionSingular := strings.ToLower(fmt.Sprintf("%s_%s", gvk.Group, singular))
 	rootSubscriptionFields[subscriptionSingular] = &graphql.Field{
 		Type: resourceType,
-<<<<<<< HEAD
-		Args: resolver.NewFieldConfigArguments().
-			WithNameArg().
-			WithNamespaceArg(resourceScope).
-=======
 		Args: itemArgsBuilder.
->>>>>>> e66173ba
 			WithSubscribeToAllArg().
 			Complete(),
 		Resolve:     g.resolver.CommonResolver(),
@@ -314,13 +257,7 @@
 	subscriptionPlural := strings.ToLower(fmt.Sprintf("%s_%s", gvk.Group, plural))
 	rootSubscriptionFields[subscriptionPlural] = &graphql.Field{
 		Type: graphql.NewList(resourceType),
-<<<<<<< HEAD
-		Args: resolver.NewFieldConfigArguments().
-			WithNamespaceArg(resourceScope).
-			WithLabelSelectorArg().
-=======
 		Args: listArgsBuilder.
->>>>>>> e66173ba
 			WithSubscribeToAllArg().
 			Complete(),
 		Resolve:     g.resolver.CommonResolver(),
