package resolver

import (
	"errors"
	"maps"

	"github.com/graphql-go/graphql"
	"github.com/rs/zerolog/log"
	apiextensionsv1 "k8s.io/apiextensions-apiserver/pkg/apis/apiextensions/v1"
)

const (
	LabelSelectorArg  = "labelselector"
	NameArg           = "name"
	NamespaceArg      = "namespace"
	ObjectArg         = "object"
	SubscribeToAllArg = "subscribeToAll"
)

// FieldConfigArgumentsBuilder helps construct GraphQL field config arguments
type FieldConfigArgumentsBuilder struct {
	arguments graphql.FieldConfigArgument
}

// NewFieldConfigArguments initializes a new builder
func NewFieldConfigArguments() *FieldConfigArgumentsBuilder {
	return &FieldConfigArgumentsBuilder{
		arguments: graphql.FieldConfigArgument{},
	}
}

func (b *FieldConfigArgumentsBuilder) WithNameArg() *FieldConfigArgumentsBuilder {
	b.arguments[NameArg] = &graphql.ArgumentConfig{
		Type:        graphql.NewNonNull(graphql.String),
		Description: "The name of the object",
	}
	return b
}

func (b *FieldConfigArgumentsBuilder) WithNamespaceArg(resourceScope apiextensionsv1.ResourceScope) *FieldConfigArgumentsBuilder {
	if isResourceNamespaceScoped(resourceScope) {
		b.arguments[NamespaceArg] = &graphql.ArgumentConfig{
			Type:        graphql.String,
			Description: "The namespace in which to search for the objects",
		}
	}

	return b
}

func (b *FieldConfigArgumentsBuilder) WithLabelSelectorArg() *FieldConfigArgumentsBuilder {
	b.arguments[LabelSelectorArg] = &graphql.ArgumentConfig{
		Type:        graphql.String,
		Description: "A label selector to filter the objects by",
	}
	return b
}

func (b *FieldConfigArgumentsBuilder) WithObjectArg(resourceInputType *graphql.InputObject) *FieldConfigArgumentsBuilder {
	b.arguments[ObjectArg] = &graphql.ArgumentConfig{
		Type:        graphql.NewNonNull(resourceInputType),
		Description: "The object to create or update",
	}
	return b
}

func (b *FieldConfigArgumentsBuilder) WithSubscribeToAllArg() *FieldConfigArgumentsBuilder {
	b.arguments[SubscribeToAllArg] = &graphql.ArgumentConfig{
		Type:         graphql.Boolean,
		DefaultValue: false,
		Description:  "If true, events will be emitted on every field change",
	}
	return b
}

// Complete returns the constructed arguments and dereferences the builder
func (b *FieldConfigArgumentsBuilder) Complete() graphql.FieldConfigArgument {
<<<<<<< HEAD
	return b.arguments
=======
	return maps.Clone(b.arguments)
>>>>>>> e66173ba
}

func getStringArg(args map[string]interface{}, key string, required bool) (string, error) {
	val, exists := args[key]
	if !exists {
		if required {
			err := errors.New("missing required argument: " + key)
			log.Error().Err(err).Msg(key + " argument is required")
			return "", err
		}

		return "", nil
	}

	str, ok := val.(string)
	if !ok {
		err := errors.New("invalid type for argument: " + key)
		log.Error().Err(err).Msg(key + " argument must be a string")
		return "", err
	}

	if str == "" {
		err := errors.New("empty value for argument: " + key)
		log.Error().Err(err).Msg(key + " argument cannot be empty")
		return "", err
	}

	return str, nil
}

func getBoolArg(args map[string]interface{}, key string, required bool) (bool, error) {
	val, exists := args[key]
	if !exists {
		if required {
			err := errors.New("missing required argument: " + key)
			log.Error().Err(err).Msg(key + " argument is required")
			return false, err
		}

		return false, nil
	}

	res, ok := val.(bool)
	if !ok {
		err := errors.New("invalid type for argument: " + key)
		log.Error().Err(err).Msg(key + " argument must be a bool")
		return false, err
	}

	return res, nil
}

func isResourceNamespaceScoped(resourceScope apiextensionsv1.ResourceScope) bool {
	return resourceScope == apiextensionsv1.NamespaceScoped
}<|MERGE_RESOLUTION|>--- conflicted
+++ resolved
@@ -37,12 +37,10 @@
 	return b
 }
 
-func (b *FieldConfigArgumentsBuilder) WithNamespaceArg(resourceScope apiextensionsv1.ResourceScope) *FieldConfigArgumentsBuilder {
-	if isResourceNamespaceScoped(resourceScope) {
-		b.arguments[NamespaceArg] = &graphql.ArgumentConfig{
-			Type:        graphql.String,
-			Description: "The namespace in which to search for the objects",
-		}
+func (b *FieldConfigArgumentsBuilder) WithNamespaceArg() *FieldConfigArgumentsBuilder {
+	b.arguments[NamespaceArg] = &graphql.ArgumentConfig{
+		Type:        graphql.String,
+		Description: "The namespace in which to search for the objects",
 	}
 
 	return b
@@ -75,11 +73,7 @@
 
 // Complete returns the constructed arguments and dereferences the builder
 func (b *FieldConfigArgumentsBuilder) Complete() graphql.FieldConfigArgument {
-<<<<<<< HEAD
-	return b.arguments
-=======
 	return maps.Clone(b.arguments)
->>>>>>> e66173ba
 }
 
 func getStringArg(args map[string]interface{}, key string, required bool) (string, error) {
