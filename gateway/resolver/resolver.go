package resolver

import (
	"encoding/json"
	"errors"
	"fmt"
	"github.com/rs/zerolog/log"
	"regexp"

	"github.com/graphql-go/graphql"
	"go.opentelemetry.io/otel"
	"go.opentelemetry.io/otel/attribute"
	"go.opentelemetry.io/otel/trace"
	"k8s.io/apimachinery/pkg/apis/meta/v1/unstructured"
	"k8s.io/apimachinery/pkg/labels"
	"k8s.io/apimachinery/pkg/runtime/schema"
	"k8s.io/apimachinery/pkg/types"
	"sigs.k8s.io/controller-runtime/pkg/client"

	"github.com/openmfp/golang-commons/logger"
)

<<<<<<< HEAD
const (
	LabelSelectorArg  = "labelselector"
	NameArg           = "name"
	NamespaceArg      = "namespace"
	ObjectArg         = "object"
	SubscribeToAllArg = "subscribeToAll"
)

=======
>>>>>>> 22fbeab0
type Provider interface {
	CrudProvider
	FieldResolverProvider
}

type CrudProvider interface {
	ListItems(gvk schema.GroupVersionKind) graphql.FieldResolveFn
	GetItem(gvk schema.GroupVersionKind) graphql.FieldResolveFn
	CreateItem(gvk schema.GroupVersionKind) graphql.FieldResolveFn
	UpdateItem(gvk schema.GroupVersionKind) graphql.FieldResolveFn
	DeleteItem(gvk schema.GroupVersionKind) graphql.FieldResolveFn
	SubscribeItem(gvk schema.GroupVersionKind) graphql.FieldResolveFn
	SubscribeItems(gvk schema.GroupVersionKind) graphql.FieldResolveFn
}

type FieldResolverProvider interface {
	CommonResolver() graphql.FieldResolveFn
	SanitizeGroupName(string) string
	GetOriginalGroupName(string) string
}

<<<<<<< HEAD
type ArgumentsProvider interface {
	GetFieldConfigArguments(input map[string]struct{}, resourceInputType *graphql.InputObject) graphql.FieldConfigArgument
}

=======
>>>>>>> 22fbeab0
type Service struct {
	log           *logger.Logger
	groupNames    map[string]string
	runtimeClient client.WithWatch
}

func New(log *logger.Logger, runtimeClient client.WithWatch) *Service {
	return &Service{
		log:           log,
		groupNames:    make(map[string]string),
		runtimeClient: runtimeClient,
	}
}

// ListItems returns a GraphQL CommonResolver function that lists Kubernetes resources of the given GroupVersionKind.
func (r *Service) ListItems(gvk schema.GroupVersionKind) graphql.FieldResolveFn {
	return func(p graphql.ResolveParams) (interface{}, error) {
		ctx, span := otel.Tracer("").Start(p.Context, "ListItems", trace.WithAttributes(attribute.String("kind", gvk.Kind)))
		defer span.End()

		gvk.Group = r.GetOriginalGroupName(gvk.Group)

		log, err := r.log.ChildLoggerWithAttributes(
			"operation", "list",
			"group", gvk.Group,
			"version", gvk.Version,
			"kind", gvk.Kind,
		)
		if err != nil {
			r.log.Error().Err(err).Msg("Failed to create child logger")
			// Proceed with parent logger if child logger creation fails
			log = r.log
		}

		// Create an unstructured list to hold the results
		list := &unstructured.UnstructuredList{}
		list.SetGroupVersionKind(gvk)

		var opts []client.ListOption
		// Handle label selector argument
		if labelSelector, ok := p.Args[LabelSelectorArg].(string); ok && labelSelector != "" {
			selector, err := labels.Parse(labelSelector)
			if err != nil {
				log.Error().Err(err).Str(LabelSelectorArg, labelSelector).Msg("Unable to parse given label selector")
				return nil, err
			}
			opts = append(opts, client.MatchingLabelsSelector{Selector: selector})
		}

		// Handle namespace argument
		if namespace, ok := p.Args[NamespaceArg].(string); ok && namespace != "" {
			opts = append(opts, client.InNamespace(namespace))
		}

		if err = r.runtimeClient.List(ctx, list, opts...); err != nil {
			log.Error().Err(err).Msg("Unable to list objects")
			return nil, err
		}

		items := make([]map[string]any, len(list.Items))
		for i, item := range list.Items {
			items[i] = item.Object
		}

		return items, nil
	}
}

// GetItem returns a GraphQL CommonResolver function that retrieves a single Kubernetes resource of the given GroupVersionKind.
func (r *Service) GetItem(gvk schema.GroupVersionKind) graphql.FieldResolveFn {
	return func(p graphql.ResolveParams) (interface{}, error) {
		ctx, span := otel.Tracer("").Start(p.Context, "GetItem", trace.WithAttributes(attribute.String("kind", gvk.Kind)))
		defer span.End()

		gvk.Group = r.GetOriginalGroupName(gvk.Group)

		log, err := r.log.ChildLoggerWithAttributes(
			"operation", "get",
			"group", gvk.Group,
			"version", gvk.Version,
			"kind", gvk.Kind,
		)
		if err != nil {
			r.log.Error().Err(err).Msg("Failed to create child logger")
			// Proceed with parent logger if child logger creation fails
			log = r.log
		}

		// Retrieve required arguments
<<<<<<< HEAD
		name, namespace, err := getNameAndNameSpace(p.Args)
=======
		name, namespace, err := getNameAndNamespace(p.Args)
>>>>>>> 22fbeab0
		if err != nil {
			return nil, err
		}

		// Create an unstructured object to hold the result
		obj := &unstructured.Unstructured{}
		obj.SetGroupVersionKind(gvk)

		// Get the object using the runtime client
		if err = r.runtimeClient.Get(ctx, client.ObjectKey{
			Namespace: namespace,
			Name:      name,
		}, obj); err != nil {
			log.Error().Err(err).Str("name", name).Str("namespace", namespace).Msg("Unable to get object")
			return nil, err
		}

		return obj.Object, nil
	}
}

func (r *Service) CreateItem(gvk schema.GroupVersionKind) graphql.FieldResolveFn {
	return func(p graphql.ResolveParams) (interface{}, error) {
		ctx, span := otel.Tracer("").Start(p.Context, "CreateItem", trace.WithAttributes(attribute.String("kind", gvk.Kind)))
		defer span.End()

		gvk.Group = r.GetOriginalGroupName(gvk.Group)

		log := r.log.With().Str("operation", "create").Str("kind", gvk.Kind).Logger()

		namespace := p.Args[NamespaceArg].(string)
		objectInput := p.Args["object"].(map[string]interface{})

		obj := &unstructured.Unstructured{
			Object: objectInput,
		}
		obj.SetGroupVersionKind(gvk)
		obj.SetNamespace(namespace)

		if obj.GetName() == "" {
			return nil, errors.New("object metadata.name is required")
		}

		if err := r.runtimeClient.Create(ctx, obj); err != nil {
			log.Error().Err(err).Msg("Failed to create object")
			return nil, err
		}

		return obj.Object, nil
	}
}

func (r *Service) UpdateItem(gvk schema.GroupVersionKind) graphql.FieldResolveFn {
	return func(p graphql.ResolveParams) (interface{}, error) {
		ctx, span := otel.Tracer("").Start(p.Context, "UpdateItem", trace.WithAttributes(attribute.String("kind", gvk.Kind)))
		defer span.End()

		gvk.Group = r.GetOriginalGroupName(gvk.Group)

		log := r.log.With().Str("operation", "update").Str("kind", gvk.Kind).Logger()

<<<<<<< HEAD
		name, namespace, err := getNameAndNameSpace(p.Args)
=======
		name, namespace, err := getNameAndNamespace(p.Args)
>>>>>>> 22fbeab0
		if err != nil {
			return nil, err
		}

		objectInput := p.Args["object"].(map[string]interface{})
		// Marshal the input object to JSON to create the patch data
		patchData, err := json.Marshal(objectInput)
		if err != nil {
			return nil, fmt.Errorf("failed to marshal object input: %v", err)
		}

		// Prepare a placeholder for the existing object
		existingObj := &unstructured.Unstructured{}
		existingObj.SetGroupVersionKind(gvk)

		// Fetch the existing object from the cluster
		err = r.runtimeClient.Get(ctx, client.ObjectKey{Namespace: namespace, Name: name}, existingObj)
		if err != nil {
			log.Error().Err(err).Msg("Failed to get existing object")
			return nil, err
		}

		// Apply the merge patch to the existing object
		patch := client.RawPatch(types.MergePatchType, patchData)
		if err := r.runtimeClient.Patch(ctx, existingObj, patch); err != nil {
			log.Error().Err(err).Msg("Failed to patch object")
			return nil, err
		}

		return existingObj.Object, nil
	}
}

// DeleteItem returns a CommonResolver function for deleting a resource.
func (r *Service) DeleteItem(gvk schema.GroupVersionKind) graphql.FieldResolveFn {
	return func(p graphql.ResolveParams) (interface{}, error) {
		ctx, span := otel.Tracer("").Start(p.Context, "DeleteItem", trace.WithAttributes(attribute.String("kind", gvk.Kind)))
		defer span.End()

		gvk.Group = r.GetOriginalGroupName(gvk.Group)

		log := r.log.With().Str("operation", "delete").Str("kind", gvk.Kind).Logger()

<<<<<<< HEAD
		name, namespace, err := getNameAndNameSpace(p.Args)
=======
		name, namespace, err := getNameAndNamespace(p.Args)
>>>>>>> 22fbeab0
		if err != nil {
			return nil, err
		}

		obj := &unstructured.Unstructured{}
		obj.SetGroupVersionKind(gvk)
		obj.SetNamespace(namespace)
		obj.SetName(name)

		if err := r.runtimeClient.Delete(ctx, obj); err != nil {
			log.Error().Err(err).Msg("Failed to delete object")
			return nil, err
		}

		return true, nil
	}
}

func (r *Service) CommonResolver() graphql.FieldResolveFn {
	return func(p graphql.ResolveParams) (interface{}, error) {
		return p.Source, nil
	}
}

<<<<<<< HEAD
// GetFieldConfigArguments return specific arguments for the given input and resourceInputType
func (r *Service) GetFieldConfigArguments(input map[string]struct{}, resourceInputType *graphql.InputObject) graphql.FieldConfigArgument {
	arguments := graphql.FieldConfigArgument{}
	for arg := range input {
		switch arg {
		case NameArg:
			arguments[NameArg] = &graphql.ArgumentConfig{
				Type:        graphql.NewNonNull(graphql.String),
				Description: "The name of the object",
			}
		case NamespaceArg:
			arguments[NamespaceArg] = &graphql.ArgumentConfig{
				Type:        graphql.String,
				Description: "The namespace in which to search for the objects",
			}
		case LabelSelectorArg:
			arguments[LabelSelectorArg] = &graphql.ArgumentConfig{
				Type:        graphql.String,
				Description: "A label selector to filter the objects by",
			}
		case ObjectArg:
			arguments[ObjectArg] = &graphql.ArgumentConfig{
				Type:        graphql.NewNonNull(resourceInputType),
				Description: "The object to create or update",
			}
		case SubscribeToAllArg:
			arguments[SubscribeToAllArg] = &graphql.ArgumentConfig{
				Type:         graphql.Boolean,
				DefaultValue: false,
				Description:  "If true, events will be emitted on every field change",
			}
		}
	}

	return arguments
}

=======
>>>>>>> 22fbeab0
func (r *Service) SanitizeGroupName(groupName string) string {
	oldGroupName := groupName

	if groupName == "" {
		groupName = "core"
	} else {
		groupName = regexp.MustCompile(`[^_a-zA-Z0-9]`).ReplaceAllString(groupName, "_")
		// If the name doesn't start with a letter or underscore, prepend '_'
		if !regexp.MustCompile(`^[_a-zA-Z]`).MatchString(groupName) {
			groupName = "_" + groupName
		}
	}

	r.groupNames[groupName] = oldGroupName

	return groupName
}

func (r *Service) GetOriginalGroupName(groupName string) string {
	if originalName, ok := r.groupNames[groupName]; ok {
		return originalName
	}

	return groupName
}

<<<<<<< HEAD
func getNameAndNameSpace(args map[string]interface{}) (name, namespace string, err error) {
	name, ok := args[NameArg].(string)
	if !ok || name == "" {
		log.Error().Err(errors.New("missing required argument: name")).Msg("Name argument is required")
		return "", "", errors.New("name argument is required")
	}

	namespace, ok = args[NamespaceArg].(string)
	if !ok || namespace == "" {
		log.Error().Err(errors.New("missing required argument: namespace")).Msg("Namespace argument is required")
		return "", "", errors.New("namespace argument is required")
	}

	return name, namespace, nil
=======
func getNameAndNamespace(args map[string]interface{}) (string, string, error) {
	name, err := getStringArg(args, NameArg)
	if err != nil {
		return "", "", err
	}

	namespace, err := getStringArg(args, NamespaceArg)
	if err != nil {
		return "", "", err
	}

	return name, namespace, nil
}

func getStringArg(args map[string]interface{}, key string) (string, error) {
	val, exists := args[key]
	if !exists {
		err := errors.New("missing required argument: " + key)
		log.Error().Err(err).Msg(key + " argument is required")
		return "", err
	}

	str, ok := val.(string)
	if !ok {
		err := errors.New("invalid type for argument: " + key)
		log.Error().Err(err).Msg(key + " argument must be a string")
		return "", err
	}

	if str == "" {
		err := errors.New("empty value for argument: " + key)
		log.Error().Err(err).Msg(key + " argument cannot be empty")
		return "", err
	}

	return str, nil
>>>>>>> 22fbeab0
}<|MERGE_RESOLUTION|>--- conflicted
+++ resolved
@@ -20,17 +20,6 @@
 	"github.com/openmfp/golang-commons/logger"
 )
 
-<<<<<<< HEAD
-const (
-	LabelSelectorArg  = "labelselector"
-	NameArg           = "name"
-	NamespaceArg      = "namespace"
-	ObjectArg         = "object"
-	SubscribeToAllArg = "subscribeToAll"
-)
-
-=======
->>>>>>> 22fbeab0
 type Provider interface {
 	CrudProvider
 	FieldResolverProvider
@@ -52,13 +41,6 @@
 	GetOriginalGroupName(string) string
 }
 
-<<<<<<< HEAD
-type ArgumentsProvider interface {
-	GetFieldConfigArguments(input map[string]struct{}, resourceInputType *graphql.InputObject) graphql.FieldConfigArgument
-}
-
-=======
->>>>>>> 22fbeab0
 type Service struct {
 	log           *logger.Logger
 	groupNames    map[string]string
@@ -148,11 +130,7 @@
 		}
 
 		// Retrieve required arguments
-<<<<<<< HEAD
-		name, namespace, err := getNameAndNameSpace(p.Args)
-=======
 		name, namespace, err := getNameAndNamespace(p.Args)
->>>>>>> 22fbeab0
 		if err != nil {
 			return nil, err
 		}
@@ -214,11 +192,7 @@
 
 		log := r.log.With().Str("operation", "update").Str("kind", gvk.Kind).Logger()
 
-<<<<<<< HEAD
-		name, namespace, err := getNameAndNameSpace(p.Args)
-=======
 		name, namespace, err := getNameAndNamespace(p.Args)
->>>>>>> 22fbeab0
 		if err != nil {
 			return nil, err
 		}
@@ -262,11 +236,7 @@
 
 		log := r.log.With().Str("operation", "delete").Str("kind", gvk.Kind).Logger()
 
-<<<<<<< HEAD
-		name, namespace, err := getNameAndNameSpace(p.Args)
-=======
 		name, namespace, err := getNameAndNamespace(p.Args)
->>>>>>> 22fbeab0
 		if err != nil {
 			return nil, err
 		}
@@ -291,46 +261,6 @@
 	}
 }
 
-<<<<<<< HEAD
-// GetFieldConfigArguments return specific arguments for the given input and resourceInputType
-func (r *Service) GetFieldConfigArguments(input map[string]struct{}, resourceInputType *graphql.InputObject) graphql.FieldConfigArgument {
-	arguments := graphql.FieldConfigArgument{}
-	for arg := range input {
-		switch arg {
-		case NameArg:
-			arguments[NameArg] = &graphql.ArgumentConfig{
-				Type:        graphql.NewNonNull(graphql.String),
-				Description: "The name of the object",
-			}
-		case NamespaceArg:
-			arguments[NamespaceArg] = &graphql.ArgumentConfig{
-				Type:        graphql.String,
-				Description: "The namespace in which to search for the objects",
-			}
-		case LabelSelectorArg:
-			arguments[LabelSelectorArg] = &graphql.ArgumentConfig{
-				Type:        graphql.String,
-				Description: "A label selector to filter the objects by",
-			}
-		case ObjectArg:
-			arguments[ObjectArg] = &graphql.ArgumentConfig{
-				Type:        graphql.NewNonNull(resourceInputType),
-				Description: "The object to create or update",
-			}
-		case SubscribeToAllArg:
-			arguments[SubscribeToAllArg] = &graphql.ArgumentConfig{
-				Type:         graphql.Boolean,
-				DefaultValue: false,
-				Description:  "If true, events will be emitted on every field change",
-			}
-		}
-	}
-
-	return arguments
-}
-
-=======
->>>>>>> 22fbeab0
 func (r *Service) SanitizeGroupName(groupName string) string {
 	oldGroupName := groupName
 
@@ -357,22 +287,6 @@
 	return groupName
 }
 
-<<<<<<< HEAD
-func getNameAndNameSpace(args map[string]interface{}) (name, namespace string, err error) {
-	name, ok := args[NameArg].(string)
-	if !ok || name == "" {
-		log.Error().Err(errors.New("missing required argument: name")).Msg("Name argument is required")
-		return "", "", errors.New("name argument is required")
-	}
-
-	namespace, ok = args[NamespaceArg].(string)
-	if !ok || namespace == "" {
-		log.Error().Err(errors.New("missing required argument: namespace")).Msg("Namespace argument is required")
-		return "", "", errors.New("namespace argument is required")
-	}
-
-	return name, namespace, nil
-=======
 func getNameAndNamespace(args map[string]interface{}) (string, string, error) {
 	name, err := getStringArg(args, NameArg)
 	if err != nil {
@@ -409,5 +323,4 @@
 	}
 
 	return str, nil
->>>>>>> 22fbeab0
 }