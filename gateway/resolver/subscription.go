package resolver

import (
	"reflect"
	"strings"

	"github.com/graphql-go/graphql/language/ast"
	"k8s.io/apimachinery/pkg/watch"

	"github.com/graphql-go/graphql"
	"k8s.io/apimachinery/pkg/apis/meta/v1/unstructured"
	"k8s.io/apimachinery/pkg/labels"
	"k8s.io/apimachinery/pkg/runtime/schema"
	"sigs.k8s.io/controller-runtime/pkg/client"
)

func (r *Service) SubscribeItem(gvk schema.GroupVersionKind) graphql.FieldResolveFn {
	return func(p graphql.ResolveParams) (interface{}, error) {
<<<<<<< HEAD
=======
		gvk.Group = r.GetOriginalGroupName(gvk.Group)

		ctx := p.Context
		namespace, _ := p.Args[NamespaceArg].(string)
		name, _ := p.Args["name"].(string)
		labelSelector, _ := p.Args[LabelSelectorArg].(string)
		subscribeToAll, _ := p.Args["subscribeToAll"].(bool)
		fieldsToWatch := extractRequestedFields(p.Info)

>>>>>>> 8bc22ea6
		resultChannel := make(chan interface{})

		go r.runWatch(p, gvk, resultChannel, true)

		return resultChannel, nil
	}
}

func (r *Service) SubscribeItems(gvk schema.GroupVersionKind) graphql.FieldResolveFn {
	return func(p graphql.ResolveParams) (interface{}, error) {
<<<<<<< HEAD
=======
		gvk.Group = r.GetOriginalGroupName(gvk.Group)

		ctx := p.Context
		namespace, _ := p.Args[NamespaceArg].(string)
		labelSelector, _ := p.Args[LabelSelectorArg].(string)
		subscribeToAll, _ := p.Args[SubscribeToAllArg].(bool)
		fieldsToWatch := extractRequestedFields(p.Info)

>>>>>>> 8bc22ea6
		resultChannel := make(chan interface{})

		go r.runWatch(p, gvk, resultChannel, false)

		return resultChannel, nil
	}
}

func (r *Service) runWatch(
	p graphql.ResolveParams,
	gvk schema.GroupVersionKind,
	resultChannel chan interface{},
	singleItem bool,
) {
	defer close(resultChannel)

	ctx := p.Context

	gvk.Group = r.GetOriginalGroupName(gvk.Group)

	namespace, err := getStringArg(p.Args, NamespaceArg)
	if err != nil {
		r.log.Error().Err(err).Msg("Failed to get namespace argument")
		return
	}

	var name string
	if singleItem {
		name, err = getStringArg(p.Args, NameArg)
		if err != nil {
			r.log.Error().Err(err).Msg("Failed to get name argument")
			return
		}
	}

	labelSelector, _ := p.Args[LabelSelectorArg].(string)
	subscribeToAll, _ := p.Args[SubscribeToAllArg].(bool)

	fieldsToWatch := extractRequestedFields(p.Info)

	list := &unstructured.UnstructuredList{}
	list.SetGroupVersionKind(schema.GroupVersionKind{
		Group: gvk.Group, Version: gvk.Version, Kind: gvk.Kind + "List",
	})

	var opts []client.ListOption
	if namespace != "" {
		opts = append(opts, client.InNamespace(namespace))
	}
	if labelSelector != "" {
		selector, err := labels.Parse(labelSelector)
		if err != nil {
			r.log.Error().Err(err).Str("labelSelector", labelSelector).Msg("Invalid label selector")
			return
		}
		opts = append(opts, client.MatchingLabelsSelector{Selector: selector})
	}
	if name != "" {
		// Use field selector for single item
		opts = append(opts, client.MatchingFields{"metadata.name": name})
	}

	watcher, err := r.runtimeClient.Watch(ctx, list, opts...)
	if err != nil {
		r.log.Error().Err(err).Str("gvk", gvk.String()).Msg("Failed to start watch")
		return
	}
	defer watcher.Stop()

	previousObjects := make(map[string]*unstructured.Unstructured)
	for {
		select {
		case event, ok := <-watcher.ResultChan():
			if !ok {
				return
			}
			obj, ok := event.Object.(*unstructured.Unstructured)
			if !ok {
				continue
			}
			key := obj.GetNamespace() + "/" + obj.GetName()

			var sendUpdate bool
			switch event.Type {
			case watch.Added:
				previousObjects[key] = obj.DeepCopy()
				sendUpdate = true
			case watch.Modified:
				oldObj := previousObjects[key]
				if subscribeToAll {
					sendUpdate = true
				} else {
					changed, err := determineFieldChanged(oldObj, obj, fieldsToWatch)
					if err != nil {
						r.log.Error().Err(err).Msg("Failed to determine field changes")
						return
					}
					sendUpdate = changed
				}
				previousObjects[key] = obj.DeepCopy()
			case watch.Deleted:
				delete(previousObjects, key)
				sendUpdate = true
			}

			if sendUpdate {
				if singleItem {
					// Single item mode: return just that one object (or nil if not found)
					var singleObj *unstructured.Unstructured
					if name != "" {
						singleObj = previousObjects[namespace+"/"+name]
					}
					select {
					case <-ctx.Done():
						return
					case resultChannel <- singleObj.Object:
					}
				} else {
					// Multiple items mode
					items := make([]map[string]any, 0, len(previousObjects))
					for _, item := range previousObjects {
						items = append(items, item.DeepCopy().Object)
					}

					select {
					case <-ctx.Done():
						return
					case resultChannel <- items:
					}
				}
			}
		case <-ctx.Done():
			return
		}
	}
}

// extractRequestedFields uses p.Info to determine the fields requested by the client.
// It returns a slice of strings representing the "paths" of requested fields.
func extractRequestedFields(info graphql.ResolveInfo) []string {
	var fields []string
	for _, fieldAST := range info.FieldASTs {
		fields = append(fields, parseSelectionSet(fieldAST.SelectionSet, "")...)
	}
	return fields
}

// parseSelectionSet recursively extracts field paths from a selection set.
// If `prefix` is non-empty, it prefixes subfields with `prefix + "."`.
func parseSelectionSet(selectionSet *ast.SelectionSet, prefix string) []string {
	var result []string
	if selectionSet == nil {
		return result
	}

	for _, selection := range selectionSet.Selections {
		switch sel := selection.(type) {
		case *ast.Field:
			fieldName := sel.Name.Value
			fullPath := fieldName
			if prefix != "" {
				fullPath = prefix + "." + fieldName
			}

			// If this field has a sub-selection set, recurse
			if sel.SelectionSet != nil && len(sel.SelectionSet.Selections) > 0 {
				subFields := parseSelectionSet(sel.SelectionSet, fullPath)
				result = append(result, subFields...)
			} else {
				// Leaf field
				result = append(result, fullPath)
			}
		}
	}
	return result
}

func determineFieldChanged(oldObj, newObj *unstructured.Unstructured, fields []string) (bool, error) {
	if oldObj == nil {
		// No previous object, so treat as changed
		return true, nil
	}

	for _, fieldPath := range fields {
		oldValue, foundOld, err := getFieldValue(oldObj, fieldPath)
		if err != nil {
			return false, err
		}
		newValue, foundNew, err := getFieldValue(newObj, fieldPath)
		if err != nil {
			return false, err
		}
		if !foundOld && !foundNew {
			// Field not present in both, consider no change
			continue
		}
		if !foundOld || !foundNew {
			// Field present in one but not the other, so changed
			return true, nil
		}
		if !reflect.DeepEqual(oldValue, newValue) {
			// Field value has changed
			return true, nil
		}
	}

	return false, nil
}

// Helper function to get the value of a field from an unstructured object
func getFieldValue(obj *unstructured.Unstructured, fieldPath string) (interface{}, bool, error) {
	fields := strings.Split(fieldPath, ".")
	value, found, err := unstructured.NestedFieldNoCopy(obj.Object, fields...)
	return value, found, err
}<|MERGE_RESOLUTION|>--- conflicted
+++ resolved
@@ -16,18 +16,7 @@
 
 func (r *Service) SubscribeItem(gvk schema.GroupVersionKind) graphql.FieldResolveFn {
 	return func(p graphql.ResolveParams) (interface{}, error) {
-<<<<<<< HEAD
-=======
-		gvk.Group = r.GetOriginalGroupName(gvk.Group)
-
-		ctx := p.Context
-		namespace, _ := p.Args[NamespaceArg].(string)
-		name, _ := p.Args["name"].(string)
-		labelSelector, _ := p.Args[LabelSelectorArg].(string)
-		subscribeToAll, _ := p.Args["subscribeToAll"].(bool)
-		fieldsToWatch := extractRequestedFields(p.Info)
-
->>>>>>> 8bc22ea6
+
 		resultChannel := make(chan interface{})
 
 		go r.runWatch(p, gvk, resultChannel, true)
@@ -38,17 +27,7 @@
 
 func (r *Service) SubscribeItems(gvk schema.GroupVersionKind) graphql.FieldResolveFn {
 	return func(p graphql.ResolveParams) (interface{}, error) {
-<<<<<<< HEAD
-=======
-		gvk.Group = r.GetOriginalGroupName(gvk.Group)
-
-		ctx := p.Context
-		namespace, _ := p.Args[NamespaceArg].(string)
-		labelSelector, _ := p.Args[LabelSelectorArg].(string)
-		subscribeToAll, _ := p.Args[SubscribeToAllArg].(bool)
-		fieldsToWatch := extractRequestedFields(p.Info)
-
->>>>>>> 8bc22ea6
+
 		resultChannel := make(chan interface{})
 
 		go r.runWatch(p, gvk, resultChannel, false)
