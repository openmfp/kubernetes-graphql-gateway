--- conflicted
+++ resolved
@@ -2,11 +2,6 @@
 
 go 1.24.3
 
-<<<<<<< HEAD
-toolchain go1.24.4
-
-=======
->>>>>>> 6e60e1ac
 replace (
 	github.com/google/cel-go => github.com/google/cel-go v0.22.1
 	// this PR introduces newer version of graphiQL that supports headers
@@ -29,11 +24,7 @@
 	github.com/hashicorp/go-multierror v1.1.1
 	github.com/kcp-dev/kcp/sdk v0.27.1
 	github.com/kcp-dev/logicalcluster/v3 v3.0.5
-<<<<<<< HEAD
-	github.com/openmfp/account-operator v0.169.13
-=======
 	github.com/openmfp/account-operator v0.170.11
->>>>>>> 6e60e1ac
 	github.com/openmfp/golang-commons v0.150.11
 	github.com/pkg/errors v0.9.1
 	github.com/rs/zerolog v1.34.0
@@ -47,11 +38,7 @@
 	k8s.io/apiextensions-apiserver v0.32.4
 	k8s.io/apimachinery v0.33.2
 	k8s.io/client-go v0.33.2
-<<<<<<< HEAD
-	k8s.io/kube-openapi v0.0.0-20250610211856-8b98d1ed966a
-=======
 	k8s.io/kube-openapi v0.0.0-20250628140032-d90c4fd18f59
->>>>>>> 6e60e1ac
 	sigs.k8s.io/controller-runtime v0.21.0
 )
 
@@ -126,11 +113,8 @@
 	go.opentelemetry.io/proto/otlp v1.7.0 // indirect
 	go.uber.org/multierr v1.11.0 // indirect
 	go.uber.org/zap v1.27.0 // indirect
-<<<<<<< HEAD
-=======
 	go.yaml.in/yaml/v2 v2.4.2 // indirect
 	go.yaml.in/yaml/v3 v3.0.3 // indirect
->>>>>>> 6e60e1ac
 	golang.org/x/crypto v0.39.0 // indirect
 	golang.org/x/exp v0.0.0-20250620022241-b7579e27df2b // indirect
 	golang.org/x/net v0.41.0 // indirect
