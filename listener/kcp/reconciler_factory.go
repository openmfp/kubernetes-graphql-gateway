--- conflicted
+++ resolved
@@ -108,13 +108,6 @@
 	if err != nil {
 		return nil, fmt.Errorf("failed to create Discovery client factory: %w", err)
 	}
-<<<<<<< HEAD
-	pr, err := clusterpath.NewResolver(opts.Config, opts.Scheme)
-	if err != nil {
-		return nil, fmt.Errorf("failed to create cluster path resolver: %w", err)
-	}
-	return controller.NewAPIBindingReconciler(ioHandler, df, apischema.NewResolver(), pr), nil
-=======
 
 	rm, err := restMapperFromConfig(opts.Config)
 	if err != nil {
@@ -125,14 +118,11 @@
 	if err != nil {
 		return nil, fmt.Errorf("failed to create schema resolver: %w", err)
 	}
-
-	return controller.NewAPIBindingReconciler(
-		ioHandler, df, sc, &clusterpath.Resolver{
-			Scheme:       opts.Scheme,
-			Config:       opts.Config,
-			ResolverFunc: clusterpath.Resolve,
-		},
-	), nil
+	pr, err := clusterpath.NewResolver(opts.Config, opts.Scheme)
+	if err != nil {
+		return nil, fmt.Errorf("failed to create cluster path resolver: %w", err)
+	}
+	return controller.NewAPIBindingReconciler(ioHandler, df, sc, pr), nil
 }
 
 func restMapperFromConfig(cfg *rest.Config) (meta.RESTMapper, error) {
@@ -145,5 +135,4 @@
 		return nil, fmt.Errorf("failed to create rest mapper: %w", err)
 	}
 	return rm, nil
->>>>>>> ba7977b2
 }