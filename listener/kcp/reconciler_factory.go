--- conflicted
+++ resolved
@@ -36,7 +36,6 @@
 
 type newDiscoveryFactoryFunc func(cfg *rest.Config) (*discoveryclient.Factory, error)
 
-<<<<<<< HEAD
 type preReconcileFunc func(cr *apischema.CRDResolver, io *workspacefile.IOHandler) error
 
 type newDiscoveryIFFunc func(cfg *rest.Config) (discovery.DiscoveryInterface, error)
@@ -52,17 +51,12 @@
 	newDiscoveryFactoryFunc
 }
 
-func NewReconcilerFactory(opFlags *flags.Flags) *ReconcilerFactory {
+func NewReconcilerFactory(opFlags *config.Config) *ReconcilerFactory {
 	return &ReconcilerFactory{
 		IsKCPEnabled:            opFlags.EnableKcp,
 		newDiscoveryIFFunc:      discoveryCltFactory,
 		preReconcileFunc:        preReconcile,
 		newDiscoveryFactoryFunc: discoveryclient.NewFactory,
-=======
-func ReconcilerFactory(opFlags *config.Config) NewReconcilerFunc {
-	if opFlags.EnableKcp {
-		return NewKcpReconciler
->>>>>>> b6c91c07
 	}
 }
 
