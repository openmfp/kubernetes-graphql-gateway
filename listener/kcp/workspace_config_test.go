package kcp

import (
	"errors"
	"testing"

	"github.com/stretchr/testify/assert"
)

<<<<<<< HEAD
func TestVirtualWorkspaceConfigFromCfg(t *testing.T) {
	scheme := runtime.NewScheme()
	assert.NoError(t, kcpapis.AddToScheme(scheme))

	tests := map[string]struct {
		clientObjects func(appCfg *config.Config) []client.Object
		err           error
	}{
		"successful_configuration_update": {
			clientObjects: func(appCfg *config.Config) []client.Object {
				return []client.Object{
					&kcpapis.APIExport{
						ObjectMeta: metav1.ObjectMeta{
							Namespace: appCfg.Listener.ApiexportWorkspace,
							Name:      appCfg.Listener.ApiexportName,
						},
						Status: kcpapis.APIExportStatus{
							VirtualWorkspaces: []kcpapis.VirtualWorkspace{
								{URL: "https://192.168.1.13:6443/services/apiexport/root/tenancy.kcp.io"},
							},
						},
					},
				}
			},
		},
		"error_retrieving_APIExport": {
			err: errors.Join(ErrFailedToGetAPIExport, errors.New("apiexports.apis.kcp.io \"tenancy.kcp.io\" not found")),
		},
		"empty_virtual_workspace_list": {
			clientObjects: func(appCfg *config.Config) []client.Object {
				return []client.Object{
					&kcpapis.APIExport{
						ObjectMeta: metav1.ObjectMeta{
							Namespace: appCfg.Listener.ApiexportWorkspace,
							Name:      appCfg.Listener.ApiexportName,
						},
					},
				}
			},
			err: ErrNoVirtualURLsFound,
		},
		"empty_virtual_workspace_url": {
			clientObjects: func(appCfg *config.Config) []client.Object {
				return []client.Object{
					&kcpapis.APIExport{
						ObjectMeta: metav1.ObjectMeta{
							Namespace: appCfg.Listener.ApiexportWorkspace,
							Name:      appCfg.Listener.ApiexportName,
						},
						Status: kcpapis.APIExportStatus{
							VirtualWorkspaces: []kcpapis.VirtualWorkspace{
								{URL: ""},
							},
						},
					},
				}
			},
			err: ErrEmptyVirtualWorkspaceURL,
		},
		"wrong_url_in_virtual_ws": {
			clientObjects: func(appCfg *config.Config) []client.Object {
				return []client.Object{
					&kcpapis.APIExport{
						ObjectMeta: metav1.ObjectMeta{
							Namespace: appCfg.Listener.ApiexportWorkspace,
							Name:      appCfg.Listener.ApiexportName,
						},
						Status: kcpapis.APIExportStatus{
							VirtualWorkspaces: []kcpapis.VirtualWorkspace{
								{URL: "ht@tp://bad_url"},
							},
						},
					},
				}
			},
			err: errors.Join(ErrInvalidURL, errors.New("parse \"ht@tp://bad_url\": first path segment in URL cannot contain colon")),
		},
	}

	log, err := logger.New(logger.DefaultConfig())
	require.NoError(t, err)

	for name, tc := range tests {
		t.Run(name, func(t *testing.T) {
			appCfg := config.Config{
				LocalDevelopment: true,
			}

			fakeClientBuilder := fake.NewClientBuilder().WithScheme(scheme)
			if tc.clientObjects != nil {
				fakeClientBuilder.WithObjects(tc.clientObjects(&appCfg)...)
			}
			fakeClient := fakeClientBuilder.Build()

			resultCfg, err := virtualWorkspaceConfigFromCfg(context.Background(), log, appCfg, &rest.Config{Host: validAPIServerHost}, fakeClient)

			if tc.err != nil {
				// here it fails
				assert.EqualError(t, err, tc.err.Error())
				assert.Nil(t, resultCfg)
			} else {
				assert.NoError(t, err)
				assert.Equal(t, tc.clientObjects(&appCfg)[0].(*kcpapis.APIExport).Status.VirtualWorkspaces[0].URL, resultCfg.Host) // nolint: staticcheck
			}
		})
	}
}

=======
>>>>>>> 8eab5efb
func TestCombineBaseURLAndPath(t *testing.T) {
	tests := []struct {
		name     string
		baseURL  string
		pathURL  string
		expected string
		err      error
	}{
		{
			name:     "success",
			baseURL:  "https://openmfp-kcp-front-proxy.openmfp-system:8443/clusters/root",
			pathURL:  "https://kcp.dev.local:8443/services/apiexport/root/kubernetes.graphql.gateway",
			expected: "https://openmfp-kcp-front-proxy.openmfp-system:8443/services/apiexport/root/kubernetes.graphql.gateway",
		},
		{
			name:     "success_base_with_port",
			baseURL:  "https://example.com:8080",
			pathURL:  "/api/resource",
			expected: "https://example.com:8080/api/resource",
		},
		{
			name:     "success_base_with_subpath_relative_path",
			baseURL:  "https://example.com/base",
			pathURL:  "api/resource",
			expected: "https://example.com/api/resource",
		},
		{
			name:     "success_base_with_subpath_absolute_path",
			baseURL:  "https://example.com/base",
			pathURL:  "/api/resource",
			expected: "https://example.com/api/resource",
		},
		{
			name:     "success_empty_path_url",
			baseURL:  "https://example.com",
			pathURL:  "",
			expected: "https://example.com/",
		},
		{
			name:    "error_invalid_base_url",
			baseURL: "ht@tp://bad_url",
			pathURL: "/api/resource",
			err:     errors.Join(ErrInvalidURL, errors.New("parse \"ht@tp://bad_url\": first path segment in URL cannot contain colon")),
		},
		{
			name:    "error_invalid_path_url",
			baseURL: "https://example.com",
			pathURL: "ht@tp://bad_url",
			err:     errors.Join(ErrInvalidURL, errors.New("parse \"ht@tp://bad_url\": first path segment in URL cannot contain colon")),
		},
	}

	for _, tt := range tests {
		t.Run(tt.name, func(t *testing.T) {
			result, err := combineBaseURLAndPath(tt.baseURL, tt.pathURL)

			if tt.err != nil {
				assert.EqualError(t, err, tt.err.Error())
			} else {
				assert.Equal(t, tt.expected, result)
			}
		})
	}
}<|MERGE_RESOLUTION|>--- conflicted
+++ resolved
@@ -7,117 +7,6 @@
 	"github.com/stretchr/testify/assert"
 )
 
-<<<<<<< HEAD
-func TestVirtualWorkspaceConfigFromCfg(t *testing.T) {
-	scheme := runtime.NewScheme()
-	assert.NoError(t, kcpapis.AddToScheme(scheme))
-
-	tests := map[string]struct {
-		clientObjects func(appCfg *config.Config) []client.Object
-		err           error
-	}{
-		"successful_configuration_update": {
-			clientObjects: func(appCfg *config.Config) []client.Object {
-				return []client.Object{
-					&kcpapis.APIExport{
-						ObjectMeta: metav1.ObjectMeta{
-							Namespace: appCfg.Listener.ApiexportWorkspace,
-							Name:      appCfg.Listener.ApiexportName,
-						},
-						Status: kcpapis.APIExportStatus{
-							VirtualWorkspaces: []kcpapis.VirtualWorkspace{
-								{URL: "https://192.168.1.13:6443/services/apiexport/root/tenancy.kcp.io"},
-							},
-						},
-					},
-				}
-			},
-		},
-		"error_retrieving_APIExport": {
-			err: errors.Join(ErrFailedToGetAPIExport, errors.New("apiexports.apis.kcp.io \"tenancy.kcp.io\" not found")),
-		},
-		"empty_virtual_workspace_list": {
-			clientObjects: func(appCfg *config.Config) []client.Object {
-				return []client.Object{
-					&kcpapis.APIExport{
-						ObjectMeta: metav1.ObjectMeta{
-							Namespace: appCfg.Listener.ApiexportWorkspace,
-							Name:      appCfg.Listener.ApiexportName,
-						},
-					},
-				}
-			},
-			err: ErrNoVirtualURLsFound,
-		},
-		"empty_virtual_workspace_url": {
-			clientObjects: func(appCfg *config.Config) []client.Object {
-				return []client.Object{
-					&kcpapis.APIExport{
-						ObjectMeta: metav1.ObjectMeta{
-							Namespace: appCfg.Listener.ApiexportWorkspace,
-							Name:      appCfg.Listener.ApiexportName,
-						},
-						Status: kcpapis.APIExportStatus{
-							VirtualWorkspaces: []kcpapis.VirtualWorkspace{
-								{URL: ""},
-							},
-						},
-					},
-				}
-			},
-			err: ErrEmptyVirtualWorkspaceURL,
-		},
-		"wrong_url_in_virtual_ws": {
-			clientObjects: func(appCfg *config.Config) []client.Object {
-				return []client.Object{
-					&kcpapis.APIExport{
-						ObjectMeta: metav1.ObjectMeta{
-							Namespace: appCfg.Listener.ApiexportWorkspace,
-							Name:      appCfg.Listener.ApiexportName,
-						},
-						Status: kcpapis.APIExportStatus{
-							VirtualWorkspaces: []kcpapis.VirtualWorkspace{
-								{URL: "ht@tp://bad_url"},
-							},
-						},
-					},
-				}
-			},
-			err: errors.Join(ErrInvalidURL, errors.New("parse \"ht@tp://bad_url\": first path segment in URL cannot contain colon")),
-		},
-	}
-
-	log, err := logger.New(logger.DefaultConfig())
-	require.NoError(t, err)
-
-	for name, tc := range tests {
-		t.Run(name, func(t *testing.T) {
-			appCfg := config.Config{
-				LocalDevelopment: true,
-			}
-
-			fakeClientBuilder := fake.NewClientBuilder().WithScheme(scheme)
-			if tc.clientObjects != nil {
-				fakeClientBuilder.WithObjects(tc.clientObjects(&appCfg)...)
-			}
-			fakeClient := fakeClientBuilder.Build()
-
-			resultCfg, err := virtualWorkspaceConfigFromCfg(context.Background(), log, appCfg, &rest.Config{Host: validAPIServerHost}, fakeClient)
-
-			if tc.err != nil {
-				// here it fails
-				assert.EqualError(t, err, tc.err.Error())
-				assert.Nil(t, resultCfg)
-			} else {
-				assert.NoError(t, err)
-				assert.Equal(t, tc.clientObjects(&appCfg)[0].(*kcpapis.APIExport).Status.VirtualWorkspaces[0].URL, resultCfg.Host) // nolint: staticcheck
-			}
-		})
-	}
-}
-
-=======
->>>>>>> 8eab5efb
 func TestCombineBaseURLAndPath(t *testing.T) {
 	tests := []struct {
 		name     string
