--- conflicted
+++ resolved
@@ -10,61 +10,6 @@
 	ErrInvalidURL = errors.New("invalid URL format")
 )
 
-<<<<<<< HEAD
-func virtualWorkspaceConfigFromCfg(
-	ctx context.Context,
-	log *logger.Logger,
-	appCfg config.Config,
-	restCfg *rest.Config,
-	clt client.Client,
-) (*rest.Config, error) {
-	timeOutDuration := 10 * time.Second
-	ctx, cancelFn := context.WithTimeout(ctx, timeOutDuration)
-	defer cancelFn()
-
-	var apiExport kcpapis.APIExport
-	key := client.ObjectKey{
-		Namespace: appCfg.Listener.ApiexportWorkspace,
-		Name:      appCfg.Listener.ApiexportName,
-	}
-	if err := clt.Get(ctx, key, &apiExport); err != nil {
-		// if this is not a local development, we must have kubernetes.graphql.gateway apiexport
-		if !appCfg.LocalDevelopment {
-			if errors.Is(ctx.Err(), context.DeadlineExceeded) {
-				return nil, errors.Join(ErrTimeoutFetchingAPIExport, err)
-			}
-			return nil, errors.Join(ErrFailedToGetAPIExport, err)
-		}
-
-		// otherwise fallback to the default APIExport, but live ApiBinding watching will not work
-		if err = clt.Get(ctx, client.ObjectKey{Name: kcptenancy.SchemeGroupVersion.Group}, &apiExport); err != nil {
-			return nil, errors.Join(ErrFailedToGetAPIExport, err)
-		}
-
-		log.Warn().Str("apiexport", appCfg.Listener.ApiexportName).Msg("failed to find ApiExport, listener will not watch ApiBinding changes in realtime")
-	}
-
-	if len(apiExport.Status.VirtualWorkspaces) == 0 { // nolint: staticcheck
-		return nil, ErrNoVirtualURLsFound
-	}
-
-	virtualWorkspaceURL := apiExport.Status.VirtualWorkspaces[0].URL // nolint: staticcheck
-	if virtualWorkspaceURL == "" {
-		return nil, ErrEmptyVirtualWorkspaceURL
-	}
-
-	internalVirtualWorkspaceURL, err := combineBaseURLAndPath(restCfg.Host, virtualWorkspaceURL)
-	if err != nil {
-		return nil, err
-	}
-
-	restCfg.Host = internalVirtualWorkspaceURL
-
-	return restCfg, nil
-}
-
-=======
->>>>>>> 8eab5efb
 func combineBaseURLAndPath(baseURLStr, pathURLStr string) (string, error) {
 	baseURL, err := url.Parse(baseURLStr)
 	if err != nil {
