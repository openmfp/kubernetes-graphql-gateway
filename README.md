<<<<<<< HEAD
> [!WARNING]
> This repository is under construction and not yet ready for public consumption. Please check back later for updates.

# kubernetes-graphql-gateway

![Build Status](https://github.com/openmfp/kubernetes-graphql-gateway/actions/workflows/pipeline.yml/badge.svg)
[![REUSE status](
https://api.reuse.software/badge/github.com/openmfp/kubernetes-graphql-gateway)](https://api.reuse.software/info/github.com/openmfp/kubernetes-graphql-gateway)
=======
# GQL Gateway 
>>>>>>> 324a4655

The goal of this library is to provide a reusable and generic way of exposing k8s resources from within a cluster using GraphQL.
This enables UIs that need to consume these objects to do so in a developer-friendly way, leveraging a rich ecosystem.

## Overview
GQL Gateway expects a directory as input to watch for files containing OpenAPI specifications with resources.

Each file in that directory will correspond to a KCP workspace (or API server).

For each file it will create a separate URL like `/<workspace-name>/graphql` which will be used to query the resources of that workspace.

It will be watching for changes in the directory and update the schema accordingly.

## Usage

### OpenAPI Spec

You can run the gateway using the existing generic OpenAPI spec file which is located in the `./definitions` directory.

(Optional) Or you can generate a new one from your own cluster by running the following command:
```shell
kubectl get --raw /openapi/v2 > filename
```
### Start the Service 
```shell
task start
```
OR
```shell
go run main.go start --watched-dir=./definitions
# where ./definitions is the directory containing the OpenAPI spec files
```

After service start you can access the GraphQL playground. 
All addresses correspond the content of the watched directory and can be found in the terminal output.

For example, we have two KCP workspaces: `root` and `root:alpha`, for each of them we have a separate spec file in the `./definitions` directory.

Then we will have two URLs:
- `http://localhost:3000/root/graphql`
- `http://localhost:3000/root:alpha/graphql`

Open the URL in the browser and you will see the GraphQL playground. 

### Authorization

To send the request, you can attach the `Authorization` header with the token from kubeconfig `users.user.token`:
```shell
{
  "Authorization": "5f89bc76-c5b8-4d6f-b575-9ca7a6240bca"
}
```

**If you skip that header, service will try to use a runtime client with current context.(`kubectl config current-context`)**

P.S. Skipping the header works with both API server and KCP workspace.

#### Sending queries

##### Create a Pod:

```shell
mutation {
  core {
    createPod(
      namespace: "default",
      object: {
        metadata: {
          name: "my-new-pod",
          labels: {
            app: "my-app"
          }
        }
        spec: {
          containers: [
            {
              name: "nginx-container"
              image: "nginx:latest"
              ports: [
                {
                  containerPort: 80
                }
              ]
            }
          ]
          restartPolicy: "Always"
        }
      }
    ) {
      metadata {
        name
        namespace
        labels
      }
      spec {
        containers {
          name
          image
          ports {
            containerPort
          }
        }
        restartPolicy
      }
      status {
        phase
      }
    }
  }
}
```

##### Get the created Pod:
```shell
query {
  core {
    Pod(name:"my-new-pod", namespace:"default") {
      metadata {
        name
      }
      spec{
        containers {
          image
          ports {
            containerPort
          }
        }
      }
    }
  }
}
```

##### Delete the created Pod:
```shell
mutation {
  core {
    deletePod(
      namespace: "default",
      name: "my-new-pod"
    )
  }
}
```
### Components Overview

#### Workspace manager

Holds the logic for watching a directory, triggering schema generation, and binding it to an HTTP handler.

*P.S. We are going to have an Event Listener that will watch the KCP workspace and write the OpenAPI spec into that directory.*

#### Gateway

Is responsible for the conversion from OpenAPI spec into the GraphQL schema.

#### Resolver

Holds the logic of interaction with the cluster.

### Testing

```shell
task test
```

If you want to run single test, you need to export a KUBEBUILDER_ASSETS environment variable:
```shell
KUBEBUILDER_ASSETS=$(pwd)/bin/k8s/$DIR_WITH_ASSETS
# where $DIR_WITH_ASSETS is the directory that contains binaries for your OS.
```
P.S. You can also integrate it within your IDE run configuration.

Then you can run the test:
```


You can also check the coverage:
```shell
task coverage
```
P.S. If you want to exclude some files from the coverage report, you can add them to the `.testcoverage.yml` file.



### Linting

```shell
task lint
```

### Subscriptions

To subscribe to events, you should use the SSE (Server-Sent Events) protocol.

Since GraphQL playground doesn't support it, you should use curl.

For instance, to subscribe to a change of a displayName field in a specific account in root workspace, you can run the following command:
```shell
curl \
  -H "Accept: text/event-stream" \
  -H "Content-Type: application/json" \
  -H "Authorization: 7f41d4ea-6809-4714-b345-f9281981b2dd" \
  -d '{"query": "subscription { core_openmfp_io_account(name: \"root-account\", namespace: \"default\") { spec { displayName }}}"}' \
  http://localhost:8080/root/graphql
```
Fields that will be listened are defined in the graphql query within the `{}` brackets.

P.S. Don't forget to replace the `Authorization` header with the token from the kubeconfig.

If you want to listen to all fields, you can set `subscribeToAll` to `true`:
```shell
curl \
  -H "Accept: text/event-stream" \
  -H "Content-Type: application/json" \
  -H "Authorization: 7f41d4ea-6809-4714-b345-f9281981b2dd" \
  -d '{"query": "subscription { core_openmfp_io_account(name: \"root-account\", namespace: \"default\", subscribeToAll: true) { metadata { name } }}"}' \
  http://localhost:8080/root/graphql
```
P.S. Note, that only fields specified in `{}` brackets will be returned.

To subscribe to all accounts in the root workspace, you can run the following command:
```shell
curl \
  -H "Accept: text/event-stream" \
  -H "Content-Type: application/json" \
  -H "Authorization: 7f41d4ea-6809-4714-b345-f9281981b2dd" \
  -d '{"query": "subscription { core_openmfp_io_accounts(namespace: \"default\") { spec { displayName }}}"}' \
  http://localhost:8080/root/graphql
```

## Licensing

Copyright 2025 SAP SE or an SAP affiliate company and OpenMFP contributors. Please see our [LICENSE](LICENSE) for copyright and license information. Detailed information including third-party components and their licensing/copyright information is available [via the REUSE tool](https://api.reuse.software/info/github.com/openmfp/openmfp.org).<|MERGE_RESOLUTION|>--- conflicted
+++ resolved
@@ -1,15 +1,8 @@
-<<<<<<< HEAD
-> [!WARNING]
-> This repository is under construction and not yet ready for public consumption. Please check back later for updates.
-
 # kubernetes-graphql-gateway
 
 ![Build Status](https://github.com/openmfp/kubernetes-graphql-gateway/actions/workflows/pipeline.yml/badge.svg)
 [![REUSE status](
 https://api.reuse.software/badge/github.com/openmfp/kubernetes-graphql-gateway)](https://api.reuse.software/info/github.com/openmfp/kubernetes-graphql-gateway)
-=======
-# GQL Gateway 
->>>>>>> 324a4655
 
 The goal of this library is to provide a reusable and generic way of exposing k8s resources from within a cluster using GraphQL.
 This enables UIs that need to consume these objects to do so in a developer-friendly way, leveraging a rich ecosystem.
