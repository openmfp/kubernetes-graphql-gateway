# If you prefer the allow list template instead of the deny list, see community template:
# https://github.com/github/gitignore/blob/main/community/Golang/Go.AllowList.gitignore
#
# Binaries for programs and plugins
*.exe
*.exe~
*.dll
*.so
*.dylib
.vscode
.idea
<<<<<<< HEAD
=======
.secret
.env
>>>>>>> 1c3473bc
bin

# Test binary, built with `go test -c`
*.test

# Output of the go coverage tool, specifically when used with LiteIDE
*.out

# Dependency directories (remove the comment below to include it)
# vendor/

# Go workspace file
go.work<|MERGE_RESOLUTION|>--- conflicted
+++ resolved
@@ -9,11 +9,8 @@
 *.dylib
 .vscode
 .idea
-<<<<<<< HEAD
-=======
 .secret
 .env
->>>>>>> 1c3473bc
 bin
 
 # Test binary, built with `go test -c`
