# If you prefer the allow list template instead of the deny list, see community template:
# https://github.com/github/gitignore/blob/main/community/Golang/Go.AllowList.gitignore
#
# Binaries for programs and plugins
*.exe
*.exe~
*.dll
*.so
*.dylib
.vscode
.idea
.secret
.env
bin

# Test binary, built with `go test -c`
*.test

# Output of the go coverage tool, specifically when used with LiteIDE
*.out
coverage.html

# Dependency directories (remove the comment below to include it)
# vendor/

<<<<<<< HEAD
=======
# Go workspace file
go.work

>>>>>>> 39ea1d76
# binary files
main

# kcp
.kcp<|MERGE_RESOLUTION|>--- conflicted
+++ resolved
@@ -23,12 +23,9 @@
 # Dependency directories (remove the comment below to include it)
 # vendor/
 
-<<<<<<< HEAD
-=======
 # Go workspace file
 go.work
 
->>>>>>> 39ea1d76
 # binary files
 main
 
